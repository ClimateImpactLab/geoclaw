# Need to fix matplotlib imports

#!/usr/bin/env python
# encoding: utf-8

r"""GeoClaw Moving Topography Tools Module

Module provides several functions for dealing with moving topography (usually
due to earthquakes) including reading sub-fault specifications, writing out 
dtopo files, and calculating Okada based deformations.

"""

from __future__ import absolute_import
from __future__ import print_function
import os
import sys
import copy
import re
import string

import numpy
<<<<<<< HEAD
from matplotlib.pyplot import plt
=======
import matplotlib.pyplot as plt
>>>>>>> 98a14830

# Poisson ratio for Okada 
from clawpack.geoclaw.util import DEG2RAD, LAT2METER
from six.moves import range
poisson = 0.25

class DTopo(object):

    def __init__(self, dtopo_params={}):
        self.dtopo_params = dtopo_params
        self.subfaults = []
        self.dz_list = []
        self.times = []
        self.x = None
        self.y = None


def read_subfault_model(fname, columns, units=None, \
                    defaults = {'latlong_location': 'centroid'}, \
                    skiprows=0, delimiter=None):
    """
    Read a subfault model and return a list of dictionaries specifying the
    Okada parameters for each subfault.
    The dictionary may also contain entries 'rupture_time', 'rise_time' and
    perhaps 'rise_time_ending' if these are specified in the file.

    The file *fname* is read in using loadtxt.  The first *skiprow* rows may be
    comments, after that there should be a row for each subfault.  The
    contents of the columns is specified by the input parameter *columns*, 
    each of whose elements is one of the following:
        'latitude', 'longitude', 'length', 'width', 'depth', 
        'strike', 'dip', 'rake', 'slip', 
        'rupture_time', 'rise_time', 'rise_time_ending', 'ignore'
    Columns labelled 'ignore' will be ignored, others will be used to set
    the corresponding elements of the parameter dictionary for each subfault.

    If some Okada parameters are missing from the columns but have the same
    value for each subfault (e.g. 'latlong_location', 'length' or 'width'), 
    set these in the *defaults* dictionary, e.g. 
    defaults = {'latlong_location': 'centroid', 'length': 100e3, 'width': 50e3}
    
    A dictionary *units* can also be provided.  By default the units for
    param = 'length', 'depth', 'width', and 'slip' are assumed to be meters, 
    but you can set units[param] = 'm' or 'km' or 'cm'.

    *delimiter* is the delimiter separating columns.  By default it is any
    whitespace but it could be ',' for a csv file, for example.

    """

    valid_labels = """latitude longitude strike dip rake slip length width
                      depth rupture_time rise_time rise_time_ending ignore""".split()

    if units is None:
        units = {}
        units['slip'] = 'm'
        units['length'] = 'm'
        units['width'] = 'm'
        units['depth'] = 'm'

    usecols = []
    for j,label in enumerate(columns):
        if label not in valid_labels:
            raise Exception("Unrecognized label in columns list: %s" % label)
        if label != 'ignore':
            usecols.append(j)

    try:
        data = numpy.genfromtxt(fname, skiprows=skiprows, delimiter=delimiter,\
                                usecols=usecols)
    except:
        raise Exception("Unable to load file %s" % fname)
        
    try:
        ncols = data.shape[1]
    except:
        # if only one row in data file, convert to 2d array
        data = numpy.array([data])  
        ncols = data.shape[1]
        
    if 0:
        # no longer true since usecols is used
        if data.shape[1] != len(columns):
            raise Exception("len(columns) = %s but %s columns read from file" \
                     % (len(columns), ncols))

    nfaults = data.shape[0]
    print("Read %s faultslip datasets from %s" % (nfaults,fname))

    subfaults = []
    total_slip = 0.
    for k in range(nfaults):
        subfault_params = copy.copy(defaults)
        for j in range(ncols):
            jj = usecols[j]
            #print "+++ j, jj, param: ",j,jj,columns[jj]
            if columns[jj] != 'ignore':
                subfault_params[columns[jj]] = data[k,j]
            else:
                raise Exception("This shouldn't happen!")
        #import pdb; pdb.set_trace()
        for param in ['slip','length','width','depth']:
            # convert to meters if necessary:
            if units.get(param, 'm') == 'km':
                subfault_params[param] = subfault_params[param] * 1e3 
                #units[param] = 'm'
            elif units.get(param, 'm') == 'cm':
                subfault_params[param] = subfault_params[param] * 1e-2
                #units[param] = 'm'
                
        subfaults.append(subfault_params)
        subfault_slip = subfault_params['slip']*subfault_params['length'] \
                        * subfault_params['width']
        total_slip += subfault_slip
        #print "Subfault slip*length*width = ",subfault_slip
        #import pdb; pdb.set_trace()

    print("Total slip*length*width = ",total_slip)
    if 1:
        for mu in [3e11, 4e11, 6e11]:
            Mo = 0.1*mu*total_slip  # 0.1 factor to convert to Nm
            Mw = 2./3. * (numpy.log10(Mo) - 9.05)
            print("With mu = %6.1e, moment magnitude is Mw = %5.2f" % (mu,Mw))
    return subfaults
    

def read_subfault_model_csv(path, delimiter=","):
    r"""Read a subfault model from a csv file

    Assumes that the first row gives the column headings, which should agree 
    with names in *valid_labels* defined in *read_subfault_model*.

    :Input:

    :Output:

    """

    sub_fault = SubFault()

    with open(path, 'r') as data_file:
        # Parse column and units
        columns = [label.strip() for label in data_file.readline().split(delimiter)]
        units = [unit.strip() for unit in data_file.readline().split(delimiter)]

    return read_subfault_model(path, columns, units, delimiter=delimiter, skiprows=2)

    return sub_fault



    fid = open(path)
    c1 = fid.readline().split(',')
    columns = [c.strip() for c in c1]
    u1 = fid.readline().split(',')
    units_list = [u.strip() for u in u1]
    units = {}
    for i,c in enumerate(columns):
        units[c] = units_list[i]
    fid.close()
    subfaults = read_subfault_model(path, columns, units, delimiter=',', \
                 skiprows=2)
    return subfaults


def read_subfault_model_ucsb(fname):
    """
    Read in subfault format models produced by Chen Ji's group at UCSB,
    downloadable from:
     http://www.geol.ucsb.edu/faculty/ji/big_earthquakes/home.html
    """
    lines = open(fname,'r').readlines()
    regexp_dx = re.compile(r"Dx=[ ]*(?P<dx>[^k]*)")
    regexp_dy = re.compile(r"Dy=[ ]*(?P<dy>[^k]*)")
    regexp_nx = re.compile(r"nx[^=]*=[ ]*(?P<nx>[^D]*)")
    regexp_ny = re.compile(r"ny[^=]*=[ ]*(?P<ny>[^D]*)")
    
    i_dxdy = -1
    for i,line in enumerate(lines):
        result_dx = regexp_dx.search(line)
        result_dy = regexp_dy.search(line)
        result_nx = regexp_nx.search(line)
        result_ny = regexp_ny.search(line)
        if result_dx and result_dy:
            i_dxdy = i
            dx = float(result_dx.group('dx'))
            dy = float(result_dy.group('dy'))
            nx = int(result_nx.group('nx'))
            ny = int(result_ny.group('ny'))
            print("Found dx = %s, dy = %s, nx = %s, ny = %s in line %s" \
                  % (dx, dy, nx, ny, i_dxdy))
            
    if i_dxdy == -1:
        print("*** Did not find a line containing both Dx and Dy")
        raise Exception()
    
    
    defaults = {'length': dx, 'width' : dy, 'latlong_location':'centroid'}
    units = {'slip': 'cm', 'depth': 'km', 'length': 'km', 'width': 'km'}

    columns = """latitude longitude depth slip rake strike dip rupture_time
                 rise_time rise_time_ending ignore""".split()

    subfaults = read_subfault_model(fname, columns=columns, units=units, \
                 defaults = defaults, skiprows= 9+i_dxdy)

    return subfaults

def set_fault_xy(faultparams):
    longitude = faultparams['longitude'] 
    latitude = faultparams['latitude'] 
    dip = faultparams['dip'] 
    strike = faultparams['strike'] 
    slip = faultparams['slip'] 
    rake = faultparams['rake'] 
    length = faultparams['length'] 
    width = faultparams['width'] 
    depth = faultparams['depth'] 
    location = faultparams['latlong_location'] 
    ang_strike = strike*DEG2RAD
    ang_dip = dip*DEG2RAD
    ang_rake = rake*DEG2RAD
    x0 = longitude
    y0 = latitude

    if location == "top center":

        depth_top = depth
        depth_centroid = depth + 0.5*width*numpy.sin(ang_dip)
        depth_bottom = depth + width*numpy.sin(ang_dip)

        # Convert fault origin from top of fault plane to bottom:
        del_x = width*numpy.cos(ang_dip)*numpy.cos(ang_strike) / (lat2meter*numpy.cos(y0*DEG2RAD))
        del_y = -width*numpy.cos(ang_dip)*numpy.sin(ang_strike) / lat2meter
        
        x_top = x0
        y_top = y0 
        x_bottom = x0+del_x
        y_bottom = y0+del_y
        x_centroid = x0+0.5*del_x
        y_centroid = y0+0.5*del_y

    elif location == "centroid":

        depth_top = depth - 0.5*width*numpy.sin(ang_dip)
        depth_centroid = depth 
        depth_bottom = depth + 0.5*width*numpy.sin(ang_dip)

        del_x = 0.5*width*numpy.cos(ang_dip)*numpy.cos(ang_strike) / (lat2meter*numpy.cos(y0*DEG2RAD))
        del_y = -0.5*width*numpy.cos(ang_dip)*numpy.sin(ang_strike) / lat2meter

        x_centroid = x0
        y_centroid = y0
        x_top = x0-del_x
        y_top = y0-del_y
        x_bottom = x0+del_x
        y_bottom = y0+del_y

    elif location == "noaa sift":

        # The NOAA PMEL SIFT database uses the following mixed convention:
        #    depth is specified to the top of the fault plane
        #    lat-long is specified at the center of the bottom of the fault plane

        depth_top = depth
        depth_centroid = depth + 0.5*width*sin(ang_dip)
        depth_bottom = depth + width*sin(ang_dip)

        del_x = width*cos(ang_dip)*cos(ang_strike) / (lat2meter*cos(y0*DEG2RAD))
        del_y = -width*cos(ang_dip)*sin(ang_strike) / lat2meter

        x_bottom = x0
        y_bottom = y0
        x_centroid = x0 - 0.5*del_x
        y_centroid = y0 - 0.5*del_y
        x_top = x0-del_x
        y_top = y0-del_y

    else:
        raise ValueError("Unrecognized latlong_location %s " % location)

    # distance along strike from center of an edge to corner:
    dx2 = 0.5*length*numpy.sin(ang_strike) / (lat2meter*numpy.cos(y_bottom*DEG2RAD))
    dy2 = 0.5*length*numpy.cos(ang_strike) / lat2meter
    x_corners = [x_bottom-dx2,x_top-dx2,x_top+dx2,x_bottom+dx2,x_bottom-dx2]
    y_corners = [y_bottom-dy2,y_top-dy2,y_top+dy2,y_bottom+dy2,y_bottom-dy2]

    paramlist = """x_top y_top x_bottom y_bottom x_centroid y_centroid
        depth_top depth_bottom depth_centroid x_corners y_corners""".split()

    for param in paramlist:
        cmd = "faultparams['%s'] = %s" % (param,eval(param))
        exec(cmd)


def make_okada_final_dz(faultparamss, dtopo_params):
    """
    Create dz at final time (sum of dz from all subfaults).
    """

    mx = dtopo_params['mx']
    my = dtopo_params['my']
    
    x=numpy.linspace(dtopo_params['xlower'],dtopo_params['xupper'],mx)
    y=numpy.linspace(dtopo_params['ylower'],dtopo_params['yupper'],my)
    dz = numpy.zeros((my,mx))
    
    print("Making Okada dz for each of %s subfaults" \
            % len(subfaults))

    for k,subfault in enumerate(subfaults):
            sys.stdout.write("%s.." % k)
            sys.stdout.flush()
            dz = dz + okadamap(subfault, x, y)
            
    sys.stdout.write("\nDone\n")
    return x,y,dz


def rise_fraction(t, t0, t_rise, t_rise_ending=None):
    """
    A continuously differentiable piecewise quadratic function of t that is 
       0 for t <= t0, 
       1 for t >= t0 + t_rise + t_rise_ending 
    with maximum slope at t0 + t_rise.
    """

    if t_rise_ending is None: 
        t_rise_ending = t_rise

    t1 = t0+t_rise
    t2 = t1+t_rise_ending

    rf = numpy.where(t<=t0, 0., 1.)
    if t2==t0:
        return rf

    t20 = float(t2-t0)
    t10 = float(t1-t0)
    t21 = float(t2-t1)

    c1 = t21 / (t20*t10*t21) 
    c2 = t10 / (t20*t10*t21) 

    rf = numpy.where((t>t0) & (t<=t1), c1*(t-t0)**2, rf)
    rf = numpy.where((t>t1) & (t<=t2), 1. - c2*(t-t2)**2, rf)

    return rf

def test_rise_fraction(t0=0,t_rise=5,t_rise_ending=20):
    t2 = t0 + 2.*t_rise 
    t = numpy.linspace(t0-10., t2+10., 1001)
    rf = rise_fraction(t,t0,t_rise, t_rise_ending)
    plt.figure(0)
    plt.clf()
    plt.plot(t, rf, 'b')
    plt.ylim(-.1, 1.1)

def write_dtopo_header(dtopo_params):
    """
    Write header for dtopotype 3 files.
    """

    dx = float(dtopo_params['xupper'] - dtopo_params['xlower']) \
            / (dtopo_params['mx'] - 1)
    dy = float(dtopo_params['yupper'] - dtopo_params['ylower']) \
            / (dtopo_params['my'] - 1)
    dt = float(dtopo_params['tfinal'] - dtopo_params['t0']) \
            / (dtopo_params['ntimes'] - 1)

    fid = open(dtopo_params['fname'],'w')
    fid.write("%7i       mx \n" % dtopo_params['mx'])
    fid.write("%7i       my \n" % dtopo_params['my'])
    fid.write("%7i       mt \n" % dtopo_params['ntimes'])
    fid.write("%20.14e   xlower\n" % dtopo_params['xlower'])
    fid.write("%20.14e   ylower\n" % dtopo_params['ylower'])
    fid.write("%20.14e   t0\n" % dtopo_params['t0'])
    fid.write("%20.14e   dx\n" % dx)
    fid.write("%20.14e   dy\n" % dy)
    fid.write("%20.14e   dt\n" % dt)
    return fid

def make_dtopo_from_subfaults(subfaults, dtopo_params):
    
    """
    Create a dtopo file named *fname* based on applying the Okada
    model to each of the subfaults specified in the list *subfaults*.
    This should be a list of dictionaries that specify the necessary 
    Okada parameters and optionally 'rupture_time', 'rise_time',
    'rise_time_ending'.

    The dictionary *dtopo_params* specifies the parameters for the
    dtopo file created.  It must have entries for
       'fname' : file name for dtopo file
    and
       'mx', 'my', 'xlower', 'xupper', 'ylower', 'yupper' 
    specifying the area over which the dz values will be output on an mx by my
    grid.  Note that dz values are at vertices, so to output on a 1 minute
    grid, for example, set
       mx = 60*(xupper - xlower) + 1 

    Also 
        dtopo_params['t0'] initial time for output
        dtopo_params['tfinal'] final time for output
        dtopo_params['ntimes'] >= 2, number of output times
    The seafloor deformation dz will be output at ntimes equally spaced
    times between t0 and tfinal.  

    If dtopo_params['faulttype'] == 'static'
        then dz at t0 will be 0 and dz at tfinal will be the total dz
        determined by all the subfaults, ignoring the rupture_time and
        rise_time parameters, if any.  Normally in this case it is best to
        specify ntimes = 2 and t0=0, tfinal=1 second, for example.
        If larger ntimes is specified then linear interpolation is used to
        determine dz at intermediate times.
    If dtopo_params['faulttype'] == 'kinematic' or 'dynamic'
        then it is assumed that the rupture_time and rise_time are set and
        will be used to interpolate to the specified output times.

    dtopo_params['dtopotype'] = 3 is assumed currently but this could be
        extended to allow output with other dtopotypes.
    """

    fname = dtopo_params['fname']
    faulttype = dtopo_params.get('faulttype', 'static')
    dtopotype = dtopo_params.get('dtopotype', 3)
    t0 = dtopo_params.get('t0', 0.)
    tfinal = dtopo_params.get('tfinal', 1.)
    ntimes = dtopo_params.get('ntimes', 2)
    mx = dtopo_params['mx']
    my = dtopo_params['my']
    xlower = dtopo_params['xlower']
    ylower = dtopo_params['ylower']
    xupper = dtopo_params['xupper']
    yupper = dtopo_params['yupper']
    x=numpy.linspace(xlower,xupper,mx)
    y=numpy.linspace(ylower,yupper,my)
    times = numpy.linspace(t0,tfinal,ntimes)


    plot_rupture = False

    dZ = numpy.zeros((my,mx))
    dz_list = []

    if dtopotype in [3]:
        fid = write_dtopo_header(dtopo_params)
    else:
        raise Exception("Unsupported dtopotype: %s" % dtopotype)

    if faulttype == 'static':

        print("Making Okada dz for each of %s subfaults" \
                % len(subfaults))
        for k,subfault in enumerate(subfaults):
            dZk = okadamap(subfault, x, y)
            sys.stdout.write("%s.." % k)
            sys.stdout.flush()
            dZ = dZ + dZk
        sys.stdout.write("\nDone\n")

        for t in times:
            alpha=(t-t0)/(tfinal-t0)
            dz_list.append(alpha*dZ)
            for j in range(my-1, -1, -1):
                format = mx*'%12.6e  '
                fid.write(format  % tuple(alpha*dZ[j,:]))
                fid.write('\n')


    elif faulttype in ['kinematic','dynamic']:

        t_prev = -1.e99
        for t in times:
            if plot_rupture:
                plt.figure(5)
                plt.clf()
            for k,subfault in enumerate(subfaults):
                t0 = subfault.get('rupture_time',0)
                t1 = subfault.get('rise_time',0.5)
                t2 = subfault.get('rise_time_ending',0)
                rf = rise_fraction(t0,t1,t2)
                dfrac = rf(t) - rf(t_prev)
                if dfrac > 0.:
                    if subfault.get('dZ',None) is None:
                        subfault.dZ = okadamap(subfault, x, y)
                        print('+++ Applying Okada to subfault %s at t = %s' \
                            % (k,t))
                    dZ = dZ + dfrac * subfault.dZ

                if plot_rupture:
                    xc = subfault.longitude
                    yc = subfault.latitude
                    rise = rf(t)
                    if rise==0: plot(xc,yc,'wo')
                    elif rise==1: plot(xc,yc,'ko')
                    else: plot(xc,yc,'ro')
            if plot_rupture:
                clines = list(arange(-10.5,0.,0.5)) + list(arange(0.5,11,0.5))
                contour(x,y,dZ,clines)
                title('time t = %8.3f' % t)
                draw()

            dz_list.append(dZ)

            for j in range(my-1, -1, -1):
                fid.write(mx*'%012.6e  '  % dZ[j,:])
                fid.write('\n')
    else:   
        raise Exception("Unrecognized faulttype: %s" % faulttype)

    print("Created ",fname)
    fid.close()

    dtopo = DTopo()
    dtopo.dtopo_params = dtopo_params
    dtopo.x = x
    dtopo.y = y
    dtopo.times = times
    dtopo.dz_list = dz_list
    dtopo.subfaults = subfaults

    return dtopo


def write_dz(fname,X,Y,dZ,t0=0.,tend=1.,ntimes=2):
    """
    Create dtopo file with instantaneous slip distributed at ntimes between
    t0 and tend.
    """
    fid = open(fname, 'w')
    for t in numpy.linspace(t0,tend,ntimes):
        alpha=(t-t0)/(tend-t0)
        
        for jj in range(len(Y)):
            j=-1-jj
            for i in range(len(X)) :
                fid.write('%012.6e %012.6e %012.6e %012.6e \n' \
                       % (t,X[i],Y[j],alpha*dZ[j,i]))

    fid.close()
    print("Created ",fname)

    
def write_dz_witht(fname,X,Y,dZ,times):
    fid = open(fname, 'w')
    for it in range(len(times)):
        for jj in range(len(Y)):
            j=-1-jj
            for i in range(len(X)) :
                fid.write('%012.6e %012.6e %012.6e %012.6e \n' \
                     % (times[it],X[i],Y[j],dZ[it,j,i]))

    fid.close()
    print("Created ",fname)


def read_dtopo_old(fname, deftype=None, only_last=True):
    """
    Read in a deformation file and return arrays X,Y,dZ.
    If deftype == static then data is at a single time and columns of file are x,y,dz.
    If deftype == dynamic then multiple times are in the file and columns are t,x,y,dz.
       In this case dZ for the last time is returned.   **Need to improve!**
    If deftype is None, then attempt to determine from file extension.
    """
    if deftype is None:
        # try to determine from file extension:
        fext = os.path.splitext(fname)[1]
        if fext in ['.tt1', '.txyz', '.txydz']:
            deftype = 'dynamic'
        elif fext=='.xyz':
            deftype = 'static'
        else:
            print("*** Error determining deftype from file extension")
            return

    if deftype == 'dynamic':
        d = numpy.loadtxt(fname)
        print("Loaded file %s with %s lines" %(fname,d.shape[0]))
        t = list(set(d[:,0]))
        t.sort()
        print("times found: ",t)
        ntimes = len(t)
        tlast = t[-1]
        lastlines = d[d[:,0]==tlast]
        xvals = list(set(lastlines[:,1]))
        xvals.sort()
        mx = len(xvals)
        my = len(lastlines) / mx
        print("Read dtopo: mx=%s and my=%s, at %s times" % (mx,my,ntimes))
        if only_last:
            print("Using only last time with mx=%s and my=%s" % (mx,my))
            if mx*my != len(lastlines):
                raise Exception("*** Error in determining mx and my!\nlen(lastlines)=%s" \
                                  % len(lastlines))      
            X = numpy.reshape(lastlines[:,1],(my,mx))
            Y = numpy.reshape(lastlines[:,2],(my,mx))
            dZ = numpy.reshape(lastlines[:,3],(my,mx))
        else:
            X = numpy.reshape(lastlines[:,1],(my,mx))
            Y = numpy.reshape(lastlines[:,2],(my,mx))
            dZ = []
            print("Returning dZ as a list of mx*my arrays")
            for n in range(ntimes):
                i1 = n*mx*my
                i2 = (n+1)*mx*my
                dZ.append(numpy.reshape(d[i1:i2,3],(my,mx)))
    elif deftype == 'static':  
        d = numpy.loadtxt(fname)  
        xvals = list(set(d[:,1]))
        xvals.sort()
        mx = len(xvals)
        my = len(d) / mx
        print("Read dtopo: mx=%s and my=%s" % (mx,my))
        if mx*my != len(d):
            raise Exception("*** Error in determining mx and my!\nlen(d)=%s" \
                              % len(d))
        X = numpy.reshape(d[:,0],(my,mx))
        Y = numpy.reshape(d[:,1],(my,mx))
        dZ = numpy.reshape(d[:,2],(my,mx))
    else:
        print("*** Unrecognized deftype: ",deftype)
        raise

    return X,Y,dZ

def read_dtopo(fname, dtopotype):
    if dtopotype==3:
        fid = open(fname)
        mx = int(fid.readline().split()[0])
        my = int(fid.readline().split()[0])
        mt = int(fid.readline().split()[0])
        xlower = float(fid.readline().split()[0])
        ylower = float(fid.readline().split()[0])
        t0 = float(fid.readline().split()[0])
        dx = float(fid.readline().split()[0])
        dy = float(fid.readline().split()[0])
        dt = float(fid.readline().split()[0])
        fid.close()

        xupper = xlower + (mx-1)*dx
        yupper = ylower + (my-1)*dy
        x=numpy.linspace(xlower,xupper,mx)
        y=numpy.linspace(ylower,yupper,my)
        times = numpy.linspace(t0, t0+(mt-1)*dt, mt)

        dZvals = numpy.loadtxt(fname, skiprows=9)
        dz_list = []
        for k,t in enumerate(times):
            dZk = numpy.reshape(dZvals[k*my:(k+1)*my, :], (my,mx))
            dZk = numpy.flipud(dZk)
            dz_list.append(dZk)
            
        dtopo = DTopo()
        dtopo.mx = mx
        dtopo.my = my
        dtopo.x = x
        dtopo.y = y
        dtopo.times = times
        dtopo.dz_list = dz_list
    else:
        raise Exception("*** Unrecognized dtopotype: %s" % dtopotype)

    return dtopo
        

def plot_subfaults(subfaults, plot_centerline=False, slip_color=False, \
            cmap_slip=None, cmin_slip=None, cmax_slip=None, \
            plot_rake=False, xylim=None, plot_box=True):

    """
    Plot each subfault projected onto the surface.
    Describe parameters...
    """

    import matplotlib
    import matplotlib.pyplot as plt

    #figure(44,(6,12)) # For CSZe01
    #clf()

    # for testing purposes, make random slips:
    test_random = False


    max_slip = 0.
    min_slip = 0.
    for subfault in subfaults:
        if test_random:
            subfault['slip'] = 10.*numpy.rand()  # for testing
            #subfault['slip'] = 8.  # uniform
        slip = subfault['slip']
        max_slip = max(abs(slip), max_slip)
        min_slip = min(abs(slip), min_slip)
    print("Max slip, Min slip: ",max_slip, min_slip)

    if slip_color:
        if cmap_slip is None:
            cmap_slip = matplotlib.cm.jet
            #white_purple = colormaps.make_colormap({0.:'w', 1.:[.6,0.2,.6]})
            #cmap_slip = white_purple
        if cmax_slip is None:
            cmax_slip = max_slip
        if cmin_slip is None:
            cmin_slip = 0.
        if test_random:
            print("*** test_random == True so slip and rake have been randomized")
        
    y_ave = 0.
    for subfault in subfaults:

        set_fault_xy(subfault)

        # unpack parameters:
        paramlist = """x_top y_top x_bottom y_bottom x_centroid y_centroid
            depth_top depth_bottom depth_centroid x_corners y_corners""".split()

        for param in paramlist:
            cmd = "%s = subfault['%s']" % (param,param)
            exec(cmd)

        y_ave += y_centroid


        # Plot projection of planes to x-y surface:
        if plot_centerline:
            plt.plot([x_top],[y_top],'bo',label="Top center")
            plt.plot([x_centroid],[y_centroid],'ro',label="Centroid")
            plt.plot([x_top,x_centroid],[y_top,y_centroid],'r-')
        if plot_rake:
            if test_random:
                subfault['rake'] = 90. + 30.*(rand()-0.5)  # for testing
            tau = (subfault['rake'] - 90) * numpy.pi/180.
            plt.plot([x_centroid],[y_centroid],'go',markersize=5,label="Centroid")
            dxr = x_top - x_centroid
            dyr = y_top - y_centroid
            x_rake = x_centroid + numpy.cos(tau)*dxr - numpy.sin(tau)*dyr
            y_rake = y_centroid + numpy.sin(tau)*dxr + numpy.cos(tau)*dyr
            plt.plot([x_rake,x_centroid],[y_rake,y_centroid],'g-',linewidth=1)
        if slip_color:
            slip = subfault['slip']
            #c = cmap_slip(0.5*(cmax_slip + slip)/cmax_slip)
            #c = cmap_slip(slip/cmax_slip)
            s = min(1, max(0, (slip-cmin_slip)/(cmax_slip-cmin_slip)))
            c = cmap_slip(s*.99)  # since 1 does not map properly with jet
            plt.fill(x_corners,y_corners,color=c,edgecolor='none')
        if plot_box:
            plt.plot(x_corners, y_corners, 'k-')

    slipax = plt.gca()
        
    y_ave = y_ave / len(subfaults)
    slipax.set_aspect(1./numpy.cos(y_ave*numpy.pi/180.))
    plt.ticklabel_format(format='plain',useOffset=False)
    plt.xticks(rotation=80)
    if xylim is not None:
        plt.axis(xylim)
    plt.title('Fault planes')
    if slip_color:
        cax,kw = matplotlib.colorbar.make_axes(slipax)
        norm = matplotlib.colors.Normalize(vmin=cmin_slip,vmax=cmax_slip)
        cb1 = matplotlib.colorbar.ColorbarBase(cax, cmap=cmap_slip, norm=norm)
        #import pdb; pdb.set_trace()
    plt.sca(slipax) # reset the current axis to the main figure


def plot_subfaults_depth(subfaults):
    """
    Plot the depth of each subfault vs. x in one plot and vs. y in a second plot.
    """

    import matplotlib.pyplot as plt

    for subfault in subfaults:

        set_fault_xy(subfault)

        # unpack parameters:
        paramlist = """x_top y_top x_bottom y_bottom x_centroid y_centroid
            depth_top depth_bottom depth_centroid x_corners y_corners""".split()

        for param in paramlist:
            cmd = "%s = subfault['%s']" % (param,param)
            exec(cmd)

        # Plot planes in x-z and y-z to see depths:
        plt.subplot(211)
        plt.plot([x_top,x_bottom],[-depth_top,-depth_bottom])
        plt.subplot(212)
        plt.plot([y_top,y_bottom],[-depth_top,-depth_bottom])

    plt.subplot(211)
    plt.title('depth vs. x')
    plt.subplot(212)
    plt.title('depth vs. y')

def plot_dz_contours(x,y,dz,dz_interval=0.5):
    dzmax = max(dz.max(), -dz.min()) + dz_interval
    clines1 = numpy.arange(dz_interval, dzmax, dz_interval)
    clines = list(-numpy.flipud(clines1)) + list(clines1)

    print("Plotting contour lines at: ",clines)
    plt.contour(x,y,dz,clines,colors='k')

def plot_dz_colors(x,y,dz,cmax_dz=None,dz_interval=None):
    """
    Plot sea floor deformation dtopo as colormap with contours
    """

    from clawpack.visclaw import colormaps
    import matplotlib.pyplot as plt

    dzmax = abs(dz).max()
    if cmax_dz is None:
        cmax_dz = dzmax
    cmap = colormaps.blue_white_red
    plt.pcolor(x, y, dz, cmap=cmap)
    plt.clim(-cmax_dz,cmax_dz)
    cb2 = plt.colorbar(shrink=1.0)
    
    if dz_interval is None:
        dz_interval = cmax_dz/10.
    clines1 = numpy.arange(dz_interval, dzmax + dz_interval, dz_interval)
    clines = list(-numpy.flipud(clines1)) + list(clines1)
    print("Plotting contour lines at: ",clines)
    plt.contour(x,y,dz,clines,colors='k',linestyles='solid')
    y_ave = 0.5*(y.min() + y.max())
    plt.gca().set_aspect(1./numpy.cos(y_ave*numpy.pi/180.))

    plt.ticklabel_format(format='plain',useOffset=False)
    plt.xticks(rotation=80)
    plt.title('Seafloor deformation')


def strike_direction(x1,y1,x2,y2):
    """
    Calculate strike direction between two points.
    Actually calculates "initial bearing" from (x1,y1) in direction
    towards (x2,y2), following
        http://www.movable-type.co.uk/scripts/latlong.html
    """

    x1 = x1*numpy.pi/180.
    y1 = y1*numpy.pi/180.
    x2 = x2*numpy.pi/180.
    y2 = y2*numpy.pi/180.
    dx = x2-x1
    theta = numpy.arctan2(numpy.sin(dx)*numpy.cos(y2), \
             numpy.cos(y1)*numpy.sin(y2) - numpy.sin(y1)*numpy.cos(y2)*numpy.cos(dx))
    s = theta*180./numpy.pi
    if s<0:
        s = 360+s
    return s


# ==============================================================================
#  Okada Functionality
#
#  Okada model is a mapping from several fault parameters
#  to a surface deformation.
#  See Okada 1985, or Okada 1992, Bull. Seism. Soc. Am.
#  
#  Some routines adapted from fortran routines written by
#  Xiaoming Wang.
#  
#  okadamap function riginally written in Python by Dave George in okada.py.
#  Rewritten and made more flexible by Randy LeVeque:
#  Location can be specified as "top center" or "centroid".
#  
#  The main function is okadamap(okadaparams,X,Y).
# ==============================================================================
# Constants
poisson = 0.25

#=================================================================================
def builddeffile (okadaparamfile,faultparamfile,outfile):

    faultparams=getokadaparams(okadaparamfile)
    faultparams.update(getfaultparams(faultparamfile))

    fid=open(outfile,'w')

    X=linspace(faultparams['xlower'],faultparams['xupper'],faultparams['mx'])
    Y=linspace(faultparams['ylower'],faultparams['yupper'],faultparams['my'])

    dZ=okadamap(faultparams,X,Y)
    ind=fixdata.findbadindices(dZ)
    if ind:
        dZ=fixdata.fillbaddata(dZ,ind)

    dZ = filtermask(dZ,faultparams)
    #pdb.set_trace()
    for jj in range(faultparams['my']):
        j=-1-jj
        for i in range(faultparams['mx']) :
            fid.write('%012.6e %012.6e %012.6e \n' % (X[i],Y[j],dZ[j,i]))

    fid.close()
    return

#=================================================================================
def builddynamicdeffile (okadaparamfile,faultparamfile,outfile,t0=0.0, tend=1.0, nt = 2):

    faultparams=getokadaparams(okadaparamfile)
    faultparams.update(getfaultparams(faultparamfile))

    fid=open(outfile,'w')

    X=linspace(faultparams['xlower'],faultparams['xupper'],faultparams['mx'])
    Y=linspace(faultparams['ylower'],faultparams['yupper'],faultparams['my'])

    T=linspace(t0,tend,nt)

    dZ=okadamap(faultparams,X,Y)
    ind=fixdata.findbadindices(dZ)
    if ind:
        dZ=fixdata.fillbaddata(dZ,ind)

    dZ = filtermask(dZ,faultparams)
    #pdb.set_trace()
    for it in T:
        alpha=(it-t0)/(tend-t0)
        for jj in range(faultparams['my']):
            j=-1-jj
            for i in range(faultparams['mx']) :
                fid.write('%012.6e %012.6e %012.6e %012.6e \n' % (it,X[i],Y[j],alpha*dZ[j,i]))

    fid.close()
    return

#=================================================================================
def getokadaparams (infile):

    """
    obtain parameters necessary for okada map from config file: infile

        file format:
        parameter names and values should appear on the same single line seperated by a space
    """

    keylist=["Focal_Depth","Fault_Length","Fault_Width","Dislocation","Strike_Direction", \
             "Dip_Angle","Slip_Angle","Epicenter_Latitude","Epicenter_Longitude"]

    okadaparams={}
    fid=open(infile,'r')
    keyleft=len(keylist)
    while keyleft> 0 :
        line=string.split(fid.readline())
        if line:
            if line[0] in keylist:
                okadaparams[line[0]]=float(line[1])
                keyleft=keyleft-1
            if line[1] in keylist:
                okadaparams[line[1]]=float(line[0])
                keyleft=keyleft-1

    for key in keylist :
        if not key in okadaparams:
            print(('ERROR: parameters for okada fault not fully specified in %s' % (infile)))
            exit

    fid.close()
    return okadaparams
    #end getokadaparams=============================================================

#===================================================================================
def getfaultparams (infile):

    """
    obtain params from a file that specify a fault grid from infile
    params are xlower,ylower,dx,dy,mx,my, OR
    xlower,ylower,xupper,yupper,mx,my

    file format:
        parameter names and values should appear on the same single line seperated by a space
    """

    keylist=["xlower","ylower","xupper","yupper","dx","dy","mx","my"]

    faultgridparams={}
    fid=open(infile,'r')
    keyleft=len(keylist)-2
    while keyleft> 0 :
        line=string.split(fid.readline())
        if line:
            if line[0] in keylist:
                faultgridparams[line[0]]=float(line[1])
                keyleft=keyleft-1
            if line[1] in keylist:
                faultgridparams[line[1]]=float(line[0])
                keyleft=keyleft-1

    faultgridparams['mx'] = int(faultgridparams['mx'])
    faultgridparams['my'] = int(faultgridparams['my'])

    if ('dx' in faultgridparams)& ('dy' in faultgridparams):
        faultgridparams['xupper'] = faultgridparams['xlower'] + faultgridparams['dx']*(faultgridparams['mx']-1)
        faultgridparams['yupper'] = faultgridparams['ylower'] + faultgridparams['dy']*(faultgridparams['my']-1)
    elif ('xupper' in faultgridparams)&('yupper' in faultgridparams):
        faultgridparams['dx'] = (faultgridparams['xupper']-faultgridparams['xlower'])/(faultgridparams['mx']-1)
        faultgridparams['dy'] = (faultgridparams['yupper']-faultgridparams['ylower'])/(faultgridparams['my']-1)
    else:
        print(('ERROR: parameters for fault grid not fully specified in %s' % (infile)))
        exit

    for key in keylist :
        if not key in faultgridparams:
            print(('ERROR: parameters for fault grid not fully specified in %s' % (infile)))
            exit

    fid.close()
    return faultgridparams
    #end getfaultparams===========================================================

def okadamap(okadaparams,X,Y):

    """
    create displacement matrix dZ for a surface displacement
    over gridded region defined by X,Y, vectors of length nx,ny
    given okadaparams
    """

    # rad = pi/180.       # conversion factor from degrees to radians
    # rr = 6.378e6       # radius of earth -- original code
    #rr = Rearth         # should use this instead!   
    # lat2meter = rr*rad  # conversion factor from degrees latitude to meters

    hh =  okadaparams["depth"]
    L  =  okadaparams["length"]
    w  =  okadaparams["width"]
    d  =  okadaparams["slip"]
    th =  okadaparams["strike"]
    dl =  okadaparams["dip"]
    rd =  okadaparams["rake"]
    y0 =  okadaparams["latitude"]
    x0 =  okadaparams["longitude"]
    location =  okadaparams.get("latlong_location", "top center")

    ang_dip = DEG2RAD*dl
    ang_slip = DEG2RAD*rd
    ang_strike = DEG2RAD*th
    halfL = 0.5*L

    plot_plane = False
    print_xy = False

    if plot_plane:
        import matplotlib.pyplot as plt
        plt.figure(202)
        #clf()

    if print_xy:
        print("x0,y0: ",x0,y0)


    if location == "top center":

        # Convert focal depth used for Okada's model
        # from top of fault plane to bottom:

        depth_top = hh
        hh = hh + w*numpy.sin(ang_dip)
        depth_bottom = hh

        # Convert fault origin from top of fault plane to bottom:
        del_x = w*numpy.cos(ang_dip)*numpy.cos(ang_strike) / (lat2meter*numpy.cos(y0*DEG2RAD))
        del_y = -w*numpy.cos(ang_dip)*numpy.sin(ang_strike) / lat2meter
        
        x_top = x0
        y_top = y0 
        x_bottom = x0+del_x
        y_bottom = y0+del_y
        x_centroid = x0+0.5*del_x
        y_centroid = y0+0.5*del_y


    elif location == "centroid":

        # Convert focal depth used for Okada's model
        # from middle of fault plane to bottom:
        depth_top = hh - 0.5*w*numpy.sin(ang_dip)
        hh = hh + 0.5*w*numpy.sin(ang_dip)
        depth_bottom = hh

        # Convert fault origin from middle of fault plane to bottom:
        del_x = 0.5*w*numpy.cos(ang_dip)*numpy.cos(ang_strike) / (lat2meter*numpy.cos(y0*DEG2RAD))
        del_y = -0.5*w*numpy.cos(ang_dip)*numpy.sin(ang_strike) / lat2meter

        x_centroid = x0
        y_centroid = y0
        x_top = x0-del_x
        y_top = y0-del_y
        x_bottom = x0+del_x
        y_bottom = y0+del_y

    else:
        raise ValueError("Unrecognized latlong_location" % location)

    # adjust x0,y0 to bottom center of fault plane:
    x0 = x0 + del_x
    y0 = y0 + del_y

    # distance along strike from center of an edge to corner:
    dx2 = 0.5*L*numpy.sin(ang_strike) / (lat2meter*numpy.cos(y_bottom*DEG2RAD))
    dy2 = 0.5*L*numpy.cos(ang_strike) / lat2meter

    if print_xy:
        print("del_x, del_y: ",del_x,del_y)
        print("original x0,y0: ",x0,y0)
        print("bottom: ",x_bottom, y_bottom)
        print("centroid: ",x_centroid, y_centroid)
        print("top: ",x_top, y_top)
        print("dx2,dy2: ",dx2,dy2)
    if plot_plane:
        plt.figure(203)
        plt.subplot(211)
        plt.plot([x_top,x_bottom],[-depth_top,-depth_bottom])
        plt.title('depth vs. x')
        plt.subplot(212)
        plt.plot([y_top,y_bottom],[-depth_top,-depth_bottom])
        plt.title('depth vs. y')
        #plt.ylim([-100,0])
        plt.figure(202)
        plt.plot([x_top],[y_top],'bo',label="Top center")
        plt.plot([x_centroid],[y_centroid],'ro',label="Centroid")
        plt.plot([x_top,x_centroid],[y_top,y_centroid],'r-')
        plt.plot([x_bottom-dx2,x_top-dx2,x_top+dx2,x_bottom+dx2,x_bottom-dx2],\
             [y_bottom-dy2,y_top-dy2,y_top+dy2,y_bottom+dy2,y_bottom-dy2],'b-')
        plt.axis('scaled')
        plt.axis([X[0],X[-1],Y[0],Y[-1]])
        plt.title("Blue: top center, Red: centroid of subfault")


    x,y = numpy.meshgrid(X,Y)

    # Convert distance from (x,y) to (x_bottom,y_bottom) from degrees to meters:
    xx = lat2meter*numpy.cos(DEG2RAD*y)*(x-x_bottom)   
    yy = lat2meter*(y-y_bottom)


    # Convert to distance along strike (x1) and dip (x2):
    x1 = xx*numpy.sin(ang_strike) + yy*numpy.cos(ang_strike) 
    x2 = xx*numpy.cos(ang_strike) - yy*numpy.sin(ang_strike) 

    # In Okada's paper, x2 is distance up the fault plane, not down dip:
    x2 = -x2

    if 0:
        plt.figure(203)
        plt.clf()
        plt.plot([xx[0,0],xx[0,-1],xx[-1,-1],xx[-1,0],xx[0,0]], \
             [yy[0,0],yy[0,-1],yy[-1,-1],yy[-1,0],yy[0,0]], 'k-')
        
        plt.plot([x1[0,0],x1[0,-1],x1[-1,-1],x1[-1,0],x1[0,0]], \
             [x2[0,0],x2[0,-1],x2[-1,-1],x2[-1,0],x2[0,0]], 'b-')
        
    p = x2*numpy.cos(ang_dip) + hh*numpy.sin(ang_dip)
    q = x2*numpy.sin(ang_dip) - hh*numpy.cos(ang_dip)

    f1=strike_slip (x1+halfL,p,  ang_dip,q)
    f2=strike_slip (x1+halfL,p-w,ang_dip,q)
    f3=strike_slip (x1-halfL,p,  ang_dip,q)
    f4=strike_slip (x1-halfL,p-w,ang_dip,q)

    g1=dip_slip (x1+halfL,p,  ang_dip,q)
    g2=dip_slip (x1+halfL,p-w,ang_dip,q)
    g3=dip_slip (x1-halfL,p,  ang_dip,q)
    g4=dip_slip (x1-halfL,p-w,ang_dip,q)

    # Displacement in direction of strike and dip:
    ds = d*numpy.cos(ang_slip)
    dd = d*numpy.sin(ang_slip)

    us = (f1-f2-f3+f4)*ds
    ud = (g1-g2-g3+g4)*dd

    dZ = (us+ud)

    if 0:
        plt.contour(x,y,dZ,numpy.linspace(-8,8,17),colors='k')

    return dZ


#===========================================================================
def strike_slip (y1,y2,ang_dip,q):
    """
    !.....Used for Okada's model
    !.. ..Methods from Yoshimitsu Okada (1985)
    !-----------------------------------------------------------------------
    """
    sn = numpy.sin(ang_dip)
    cs = numpy.cos(ang_dip)
    d_bar = y2*sn - q*cs
    r = numpy.sqrt(y1**2 + y2**2 + q**2)
    xx = numpy.sqrt(y1**2 + q**2)
    a4 = 2.0*poisson/cs*(numpy.log(r+d_bar) - sn*numpy.log(r+y2))
    f = -(d_bar*q/r/(r+y2) + q*sn/(r+y2) + a4*sn)/(2.0*3.14159)

    return f


#============================================================================
def dip_slip (y1,y2,ang_dip,q):
    """
    !.....Based on Okada's paper (1985)
    !.....Added by Xiaoming Wang
    !-----------------------------------------------------------------------
    """
    sn = numpy.sin(ang_dip)
    cs = numpy.cos(ang_dip)

    d_bar = y2*sn - q*cs;
    r = numpy.sqrt(y1**2 + y2**2 + q**2)
    xx = numpy.sqrt(y1**2 + q**2)
    a5 = 4.*poisson/cs*numpy.arctan((y2*(xx+q*cs)+xx*(r+xx)*sn)/y1/(r+xx)/cs)
    f = -(d_bar*q/r/(r+y1) + sn*numpy.arctan(y1*y2/q/r) - a5*sn*cs)/(2.0*3.14159)

    return f


#============================================================================
def filtermask (dZ,faultparams):
    """
    borrowed from code written by Xiaoming Wang and Tom Logan at ARSC

    !.....Filter the deformation using a circular mask centered
    !.....at the epicenter using a calculated radius
    !.....Removes small numerical artifacts away from the epicenter
    """
    filterindices=[]

    osixty = 0.016666666667
    #rad = 0.01745329252
    #rr = 6.378e6       # original code
    #rr = Rearth         # should use this instead!   

    xo = faultparams['xlower']
    yo = faultparams['ylower']
    nx = faultparams['mx']
    ny = faultparams['my']
    spacing = faultparams['dx']

    x0 = faultparams['longitude']
    y0 = faultparams['latitude']
    l =  faultparams['length']
    w =  faultparams['width']
    dl = faultparams['dip']


    ang_dip = DEG2RAD*dl # convert degree to radian

    #!-- fault origin in pixels -----------
    ypix = (y0-yo)/spacing
    xpix = (x0-xo)/spacing

    #!-- conversion from meters to pixels ---
    tmpd=spacing*DEG2RAD
    xdist = tmpd*Rearth

    #!-- size of the fault in pixels --------
    npix_x = l/xdist
    npix_y = w/xdist

    #!-- set the range (radius) of the filter circle --------
    #!----- for small dip angles, use the length and width --
    #!----- for larger dip angles, use only the length ------

    if dl<30.0:
        drange = 1.5 * numpy.cos(ang_dip)*numpy.sqrt(npix_x*npix_x+npix_y*npix_y)
    else:
        drange = 1.2 * npix_x

    print(("Filtering deformation using a circle of radius %s" % (drange)))

    #!-- Create the filtering mask ----------
    for i in range(nx):
        for j in range(ny) :
            dist = numpy.sqrt((i+1-xpix)**2+(j+1-ypix)**2)
            if dist > drange :
                filterindices.append((j,i))

    #!-- apply the filter to the actual deformation ------
    dZ = filterdata(dZ,filterindices,radius=2)

    return dZ


def set_geometry(subfault):
    r"""
    Set geometry, a dictionary containing 
    bottom, top, centroid, and corner values of x,y, and depth at top and
    bottom of fault, based on subfault parameters.  
    Automatically called first time user requests self.geometry.

    Note: *self.coordinate_specification*  specifies the location on each
        subfault that corresponds to the (longitude,latitude) and depth 
        of the subfault.
        Currently must be one of these strings:
            "bottom center": (longitude,latitude) and depth at bottom center
            "top center": (longitude,latitude) and depth at top center
            "centroid": (longitude,latitude) and depth at centroid of plane
            "noaa sift": (longitude,latitude) at bottom center, depth at top,  
                         This mixed convention is used by the NOAA SIFT
                         database and "unit sources", see:
                         http://nctr.pmel.noaa.gov/propagation-database.html
        The Okada model is expressed assuming (longitude,latitude) and depth
        are at the bottom center of the fault plane, so values must be
        shifted or other specifications.
    """

    length = subfault.length
    width = subfault.width
    depth = subfault.depth
    slip = subfault.slip
    x0 =  subfault.longitude
    y0 =  subfault.latitude
    location =  subfault.coordinate_specification

    halfL = 0.5*length
    w  =  width

    # convert angles to radians:
    ang_dip = DEG2RAD * subfault.dip
    ang_rake = DEG2RAD * subfault.rake
    ang_strike = DEG2RAD * subfault.strike

    # vector (dx,dy) goes up-dip from bottom to top:
    dx = -w*numpy.cos(ang_dip)*numpy.cos(ang_strike) / \
            (LAT2METER*numpy.cos(y0*DEG2RAD))
    dy = w*numpy.cos(ang_dip)*numpy.sin(ang_strike) / LAT2METER

    if location == "bottom center":
        depth_bottom = depth
        depth_top = depth - w*numpy.sin(ang_dip)
        x_bottom = x0
        y_bottom = y0
        x_top = x0 + dx
        y_top = y0 + dy
        x_centroid = x_bottom + 0.5*dx
        y_centroid = y_bottom + 0.5*dy

    elif location == "top center":
        depth_top = depth
        depth_bottom = depth + w*numpy.sin(ang_dip)
        x_top = x0
        y_top = y0 
        x_bottom = x0 - dx
        y_bottom = y0 - dy
        x_centroid = x_bottom + 0.5*dx
        y_centroid = y_bottom + 0.5*dy

    elif location == "centroid":
        depth_top = depth - 0.5*w*numpy.sin(ang_dip)
        depth_bottom = depth + 0.5*w*numpy.sin(ang_dip)

        x_centroid = x0
        y_centroid = y0
        x_top = x0 + 0.5*dx
        y_top = y0 + 0.5*dy
        x_bottom = x0 - 0.5*dx
        y_bottom = y0 - 0.5*dy

    elif location == "noaa sift":
        depth_top = depth
        depth_bottom = depth + w*numpy.sin(ang_dip)
        x_bottom = x0
        y_bottom = y0
        x_top = x0 + dx
        y_top = y0 + dy
        x_centroid = x_bottom + 0.5*dx
        y_centroid = y_bottom + 0.5*dy

    else:
        raise ValueError("Unrecognized coordinate_specification" \
                % coordinate_specification)
    

    # distance along strike from center of an edge to corner:
    dx2 = 0.5*length*numpy.sin(ang_strike) \
            / (LAT2METER*numpy.cos(y_bottom*DEG2RAD))
    dy2 = 0.5*length*numpy.cos(ang_strike) / LAT2METER
    x_corners = [x_bottom-dx2,x_top-dx2,x_top+dx2,x_bottom+dx2,x_bottom-dx2]
    y_corners = [y_bottom-dy2,y_top-dy2,y_top+dy2,y_bottom+dy2,y_bottom-dy2]

    # restore proper units to depth if necessary:
    # deprecated
    #if subfault.units['depth'] == 'km':
        #depth_top = depth_top / 1000.
        #depth_bottom = depth_bottom / 1000.

    paramlist = """x_top y_top x_bottom y_bottom x_centroid y_centroid
        depth_top depth_bottom x_corners y_corners""".split()

    geometry = {}
    for param in paramlist:
        cmd = "geometry['%s'] = %s" % (param,eval(param))
        exec(cmd)

    return geometry<|MERGE_RESOLUTION|>--- conflicted
+++ resolved
@@ -20,11 +20,7 @@
 import string
 
 import numpy
-<<<<<<< HEAD
-from matplotlib.pyplot import plt
-=======
 import matplotlib.pyplot as plt
->>>>>>> 98a14830
 
 # Poisson ratio for Okada 
 from clawpack.geoclaw.util import DEG2RAD, LAT2METER
