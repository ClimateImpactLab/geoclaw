--- conflicted
+++ resolved
@@ -104,28 +104,7 @@
 
     # ========================================================================
     # Axis limits
-<<<<<<< HEAD
-    #xlimits = [amrdata.xlower,amrdata.xupper]
-    # xlimits = [-0.5,0.5]    # plotting the domain
-    xlimits = [-2.0, 4.0]         # ploting extra space to see edges more clearly
-
-    #ylimits = [amrdata.ylower,amrdata.yupper]
-    # ylimits = [-0.5,0.5]    # plotting the domain
-    ylimits = [-2.0, 4.0]        # ploting extra space to see edges more clearly
-    
-    eta = [multilayer_data.eta[0],multilayer_data.eta[1]]
-    top_surface_limits = [eta[0]-.05,eta[0]+.05]
-    internal_surface_limits = [eta[1]-.05,eta[1]+.05]
-    # top_surface_limits = [eta[0]-0.3,eta[0]+0.3]
-    # internal_surface_limits = [eta[1]-0.15,eta[1]+0.15]
-    top_speed_limits = [0.0,0.1]
-    internal_speed_limits = [0.0,0.03]
-    
-    # Single layer test limits
-    # top_surface_limits = [eta[0]-2.5,eta[0]+2.5]
-    # top_speed_limits = [0.0,6.0]
-    
-=======
+
     xlimits = [-0.5, 0.5]
     ylimits = [-0.5, 0.5]
     eta = [multilayer_data.eta[0], multilayer_data.eta[1]]
@@ -134,7 +113,6 @@
     top_speed_limits = [0.0, 0.1]
     internal_speed_limits = [0.0, 0.03]
 
->>>>>>> 425643e9
     # ========================================================================
     #  Surface Elevations
     plotfigure = plotdata.new_plotfigure(name='Surface')
@@ -149,7 +127,6 @@
     plotaxes.xlimits = xlimits
     plotaxes.ylimits = ylimits
     plotaxes.afteraxes = pcolor_afteraxes
-<<<<<<< HEAD
     ml_plot.add_surface_elevation(plotaxes,1,bounds=top_surface_limits)
     # ml_plot.add_surface_elevation(plotaxes,1,bounds=[-0.06,0.06])
     # ml_plot.add_surface_elevation(plotaxes,1)
@@ -190,28 +167,13 @@
     plotaxes = plotfigure.new_plotaxes()
     plotaxes.title = 'Bottom Layer Depth'
     plotaxes.axescmd = 'subplot(1,2,2)'
-=======
-    ml_plot.add_surface_elevation(plotaxes, 1, bounds=top_surface_limits)
-    ml_plot.add_land(plotaxes)
-
-    # Bottom surface
-    plotaxes = plotfigure.new_plotaxes()
-    plotaxes.title = 'Internal Surface'
-    plotaxes.axescmd = 'subplot(1, 2, 2)'
->>>>>>> 425643e9
-    plotaxes.scaled = True
-    plotaxes.xlimits = xlimits
-    plotaxes.ylimits = ylimits
-    plotaxes.afteraxes = pcolor_afteraxes
-<<<<<<< HEAD
+    plotaxes.scaled = True
+    plotaxes.xlimits = xlimits
+    plotaxes.ylimits = ylimits
+    plotaxes.afteraxes = pcolor_afteraxes
     ml_plot.add_layer_depth(plotaxes,2,bounds=[-0.1,0.7])
     ml_plot.add_land(plotaxes, 2)
     
-=======
-    ml_plot.add_surface_elevation(plotaxes, 2, bounds=internal_surface_limits)
-    ml_plot.add_land(plotaxes)
-
->>>>>>> 425643e9
     # ========================================================================
     #  Water Speed
     plotfigure = plotdata.new_plotfigure(name='speed')
@@ -226,24 +188,15 @@
     plotaxes.ylimits = ylimits
     plotaxes.axescmd = 'subplot(1, 2, 1)'
     plotaxes.afteraxes = pcolor_afteraxes
-<<<<<<< HEAD
-    # add_speed(plotaxes,1,bounds=[0.00,0.2])
-    ml_plot.add_speed(plotaxes,1,bounds=top_speed_limits)
-    # add_speed(plotaxes,1)
-    ml_plot.add_land(plotaxes, 1)
-    
-=======
     ml_plot.add_speed(plotaxes, 1, bounds=top_speed_limits)
-    ml_plot.add_land(plotaxes)
-
->>>>>>> 425643e9
+    ml_plot.add_land(plotaxes, 1)
+
     # Bottom layer speed
     plotaxes = plotfigure.new_plotaxes()
     plotaxes.title = 'Currents - Bottom Layer'
     plotaxes.scaled = True
     plotaxes.xlimits = xlimits
     plotaxes.ylimits = ylimits
-<<<<<<< HEAD
     plotaxes.axescmd = 'subplot(1,2,2)'
     plotaxes.afteraxes = pcolor_afteraxes
     # add_speed(plotaxes,2,bounds=[0.0,1e-10])
@@ -301,13 +254,6 @@
     # add_y_velocity(plotaxes,2,bounds=[-0.8e-6,.8e-6])
     ml_plot.add_y_velocity(plotaxes,2)
     ml_plot.add_land(plotaxes, 2)
-=======
-    plotaxes.axescmd = 'subplot(1, 2, 2)'
-    plotaxes.afteraxes = pcolor_afteraxes
-    ml_plot.add_speed(plotaxes, 2, bounds=internal_speed_limits)
-    ml_plot.add_land(plotaxes)
->>>>>>> 425643e9
-
     # ========================================================================
     #  Profile Plots
     #  Note that these are not currently plotted by default - set
@@ -384,7 +330,6 @@
     plotitem.color = (0.2, 0.8, 1.0)
     plotitem.show = True
 
-<<<<<<< HEAD
     # Set up for axes in this figure:
     plotaxes = plotfigure.new_plotaxes()
     plotaxes.title = 'Y-Velocity'
@@ -534,9 +479,7 @@
     # plotitem.pcolor_cmax = 80.0
     # plotitem.add_colorbar = False
     # plotitem.amr_celledges_show = [0,0,0]
-    
-=======
->>>>>>> 425643e9
+
     # ========================================================================
     #  Figures for gauges
 
@@ -596,7 +539,7 @@
     plotaxes.ylimits = ylimits
     plotaxes.afteraxes = locations_afteraxes
     ml_plot.add_surface_elevation(plotaxes, 1, bounds=top_surface_limits)
-    ml_plot.add_land(plotaxes)
+    ml_plot.add_land(plotaxes, 1)
 
     # Bottom surface
     plotaxes = plotfigure.new_plotaxes()
@@ -607,7 +550,7 @@
     plotaxes.ylimits = ylimits
     plotaxes.afteraxes = locations_afteraxes
     ml_plot.add_surface_elevation(plotaxes, 2, bounds=internal_surface_limits)
-    ml_plot.add_land(plotaxes)
+    ml_plot.add_land(plotaxes, 2)
 
     # -----------------------------------------
     # Parameters used only when creating html and/or latex hardcopy
