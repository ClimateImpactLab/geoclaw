"""
Make an mp4 animation of fgout grid results. 
This is done in a way that makes the animation quickly and with minimum 
storage required, by making one plot and then defining an update function
that only changes the parts of the plot that change in each frame.

Make the animation via:
    python make_fgout_animation.py

If this script is executed in IPython or a notebook it may go into
an infinite loop for reasons unknown.  If so, close the figure to halt.

To view individual fgout frames interactively, this should work:
    import make_fgout_animation
    make_fgout_animation.update(fgframeno)  # for desired fgout frame no

"""

import sys
if 'matplotlib' not in sys.modules:
    # Use an image backend to insure animation has size specified by figsize
    import matplotlib
    matplotlib.use('Agg')

from pylab import *
import os, glob
from clawpack.visclaw import plottools, geoplot
from clawpack.visclaw import animation_tools
from matplotlib import animation, colors
from datetime import timedelta

from clawpack.geoclaw import fgout_tools
    
fgno = 1  # which fgout grid

outdir = '_output'
<<<<<<< HEAD
format = 'binary'  # format of fgout grid output
=======
>>>>>>> 3303883f

if 1:
    # use all fgout frames in outdir:
    fgout_frames = glob.glob(os.path.join(outdir, \
                                          'fgout%s.t*' % str(fgno).zfill(4)))
    nout = len(fgout_frames)
    fgframes = range(1, nout+1)
    print('Found %i fgout frames in %s' % (nout,outdir))
else:
    # set explicitly, e.g. to test with only a few frames
    fgframes = range(1,26)  # frames of fgout solution to use in animation

# Instantiate object for reading fgout frames:
fgout_grid = fgout_tools.FGoutGrid(fgno, outdir) 
fgout_grid.read_fgout_grids_data()


# Plot one frame of fgout data and define the Artists that will need to
# be updated in subsequent frames:

fgout1 = fgout_grid.read_frame(fgframes[0])

plot_extent = fgout1.extent_edges
ylat = fgout1.Y.mean()  # for aspect ratio of plots

fig,ax = subplots(figsize=(8,7))

ax.set_xlim(plot_extent[:2])
ax.set_ylim(plot_extent[2:])

plottools.pcolorcells(fgout1.X,fgout1.Y,fgout1.B, cmap=geoplot.land_colors)
clim(0,100)

eta = ma.masked_where(fgout1.h<0.001, fgout1.eta)

eta_plot = plottools.pcolorcells(fgout1.X,fgout1.Y,eta,
                                 cmap=geoplot.tsunami_colormap)
clim(-0.3,0.3)
cb = colorbar(eta_plot, extend='both', shrink=0.7)
cb.set_label('meters')
title_text = title('Surface at time %s' % timedelta(seconds=fgout1.t))

ax.set_aspect(1./cos(ylat*pi/180.))
ticklabel_format(useOffset=False)
xticks(rotation=20)
ax.set_xlim(plot_extent[:2])
ax.set_ylim(plot_extent[2:])


blit = False
if blit:
    # The artists that will be updated for subsequent frames:
    update_artists = (eta_plot, title_text)
    
# Note that update_artists is only needed if blit==True in call to
# animation.FuncAnimation below.
# Using blit==False does not seem to slow down creation of the animation by much
# and slightly simplifies modification of this script to situations where more
# artists are updated.
        
def update(fgframeno):
    """
    Update an exisiting plot with solution from fgout frame fgframeno.
    Note: Even if blit==True in call to animation.FuncAnimation,
    the update_artists do not need to be passed in, unpacked, and repacked
    as in an earlier version of this example (Clawpack version <= 5.10.0).
    """
    
    fgout = fgout_grid.read_frame(fgframeno)
    print('Updating plot at time %s' % timedelta(seconds=fgout.t))
        
    # reset title to current time:
    title_text.set_text('Surface at time %s' % timedelta(seconds=fgout.t))

    # reset surface eta to current state:
    eta = ma.masked_where(fgout.h<0.001, fgout.eta)
    eta_plot.set_array(eta.T.flatten())
        
    if blit:
        return update_artists


if __name__ == '__main__':

    print('Making anim...')
    anim = animation.FuncAnimation(fig, update, frames=fgframes, 
                                   interval=200, blit=blit)
    
    # Output files:
    name = 'fgout_animation'

    fname_mp4 = name + '.mp4'

    #fname_html = None
    fname_html = name + '.html'

    if fname_mp4:
        fps = 5
        print('Making mp4...')
        writer = animation.writers['ffmpeg'](fps=fps)
        anim.save(fname_mp4, writer=writer)
        print("Created %s" % fname_mp4)

    if fname_html:
        # html version:
        animation_tools.make_html(anim, file_name=fname_html, title=name)
<|MERGE_RESOLUTION|>--- conflicted
+++ resolved
@@ -34,10 +34,6 @@
 fgno = 1  # which fgout grid
 
 outdir = '_output'
-<<<<<<< HEAD
-format = 'binary'  # format of fgout grid output
-=======
->>>>>>> 3303883f
 
 if 1:
     # use all fgout frames in outdir:
