c
c -----------------------------------------------------
c
      subroutine valout (lst, lend, time, nvar, naux)
c
      use amr_module
      implicit double precision (a-h,o-z)
      character*10  fname1, fname2, fname3, fname4, fname5

c     # GeoClaw specific output....  add eta to q array before printing
c
c     # Write the results to the file fort.q<iframe>
c     # Use format required by matlab script  plotclaw2.m or Python tools
c
c     # set outaux = .true. to also output the aux arrays to fort.a<iframe>

      logical outaux
      integer output_aux_num 
      real(kind=8) :: h, hu, hv, eta
      real(kind=8), allocatable :: qeta(:)

      iadd(ivar,i,j)  = loc + ivar - 1 + nvar*((j-1)*mitot+i-1)
      iaddaux(iaux,i,j) = locaux + iaux-1 + naux*(i-1) +
     .                                      naux*mitot*(j-1)
      iaddqeta(ivar,i,j)  = 1 + ivar - 1 + 4*((j-1)*mitot+i-1)
c
      if (nvar /= 3) then
          write(6,*) '*** Error: valout assumes nvar==3 for geoclaw'
          stop
          endif

c     # how many aux components requested?
      output_aux_num = 0
	  do i=1,naux
		 output_aux_num = output_aux_num + output_aux_components(i)
		 enddo
		
c     # Currently outputs all aux components if any are requested!
      outaux = ((output_aux_num > 0) .and. 
     .         ((.not. output_aux_onlyonce) .or. (time==t0)))

c     open(unit=77,file='fort.b',status='unknown',access='stream')

<<<<<<< HEAD
=======

>>>>>>> cba28093
c     ### Python graphics output
c

c        ###  make the file names and open output files
         fname1 = 'fort.qxxxx'
         fname2 = 'fort.txxxx'
         fname3 = 'fort.axxxx'
         fname4 = 'fort.bxxxx'
         matunit1 = 50
         matunit2 = 60
         matunit3 = 70
         matunit4 = 71
         nstp     = matlabu
         do 55 ipos = 10, 7, -1
            idigit = mod(nstp,10)
            fname1(ipos:ipos) = char(ichar('0') + idigit)
            fname2(ipos:ipos) = char(ichar('0') + idigit)
            fname3(ipos:ipos) = char(ichar('0') + idigit)
            fname4(ipos:ipos) = char(ichar('0') + idigit)
            nstp = nstp / 10
 55      continue

         open(unit=matunit1,file=fname1,status='unknown',
     .       form='formatted')

         if (output_format == 3) then
c            # binary output          
             open(unit=matunit4,file=fname4,status='unknown',
     &               access='stream')
             endif

         level = lst
         ngrids = 0
c65      if (level .gt. lfine) go to 90
 65      if (level .gt. lend) go to 90
            mptr = lstart(level)
 70         if (mptr .eq. 0) go to 80
              ngrids  = ngrids + 1
              nx      = node(ndihi,mptr) - node(ndilo,mptr) + 1
              ny      = node(ndjhi,mptr) - node(ndjlo,mptr) + 1
              loc     = node(store1, mptr)
              locaux  = node(storeaux,mptr)
              mitot   = nx + 2*nghost
              mjtot   = ny + 2*nghost
              if (ny.gt.1) then
                  write(matunit1,1001) mptr, level, nx, ny
                else
c                 # output in 1d format if ny=1:
                  write(matunit1,1003) mptr, level, nx
                endif
 1001 format(i5,'                 grid_number',/,
     &       i5,'                 AMR_level',/,
     &       i5,'                 mx',/,
     &       i5,'                 my')
 1003 format(i5,'                 grid_number',/,
     &       i5,'                 AMR_level',/,
     &       i5,'                 mx')


              xlow = rnode(cornxlo,mptr)
              ylow = rnode(cornylo,mptr)
              if (ny.gt.1) then
                  write(matunit1,1002)
     &              xlow,ylow,hxposs(level),hyposs(level)
                else
                  write(matunit1,1004)
     &              xlow,hxposs(level)
                endif
 1002 format(e18.8,'    xlow', /,
     &       e18.8,'    ylow', /,
     &       e18.8,'    dx', /,
     &       e18.8,'    dy',/)
 1004 format(e18.8,'    xlow', /,
     &       e18.8,'    dx', /)


        if (output_format == 1) then
             do j = nghost+1, mjtot-nghost
                do i = nghost+1, mitot-nghost
                   do ivar=1,nvar
                      if (abs(alloc(iadd(ivar,i,j))) < 1d-90) then
                         alloc(iadd(ivar,i,j)) = 0.d0
                      endif
                   enddo

                   ! Extract depth and momenta
                   h = alloc(iadd(1,i,j)) 
                   hu = alloc(iadd(2,i,j))
                   hv = alloc(iadd(3,i,j))
<<<<<<< HEAD
<<<<<<< HEAD
=======
>>>>>>> cba28093

                   ! Calculate surfaces
                   eta = h + alloc(iaddaux(1,i,j))
                   if (abs(eta) < 1d-90) then
<<<<<<< HEAD
                     eta = 0.d0
                   end if

                   write(matunit1,109) h,hu,hv,eta
                enddo
                write(matunit1,*) ' '
             enddo
  109        format(4e26.16)
         endif

         if (output_format == 3) then
c            # binary output          
c            i1 = iadd(1,1,1)
c            i2 = iadd(nvar,mitot,mjtot)
c            # Need to augment q with eta:
             allocate(qeta(4*mitot*mjtot))
             do j=1,mjtot
                 do i=1,mitot
                    do m=1,3
                        qeta(iaddqeta(m,i,j)) = alloc(iadd(m,i,j))
                    enddo
                    eta = alloc(iadd(1,i,j)) + alloc(iaddaux(1,i,j))
                    qeta(iaddqeta(4,i,j)) = eta
                 enddo
             enddo

c            # NOTE: we are writing out ghost cell data also, unlike ascii
             write(matunit4) qeta

         if (output_format == 3) then
c            # binary output          
c            i1 = iadd(1,1,1)
c            i2 = iadd(nvar,mitot,mjtot)
c            # Need to augment q with eta:
             allocate(qeta(4*mitot*mjtot))
             do j=1,mjtot
                 do i=1,mitot
                    do m=1,3
                        qeta(iaddqeta(m,i,j)) = alloc(iadd(m,i,j))
                    enddo
                    eta = alloc(iadd(1,i,j)) + alloc(iaddaux(1,i,j))
                    qeta(iaddqeta(4,i,j)) = eta
                 enddo
             enddo

c            # NOTE: we are writing out ghost cell data also, unlike ascii
             write(matunit4) qeta
=======
                      eta = 0.d0
                   end if

                   write(matunit1,109) h,hu,hv,eta
                enddo
                write(matunit1,*) ' '
             enddo
  109        format(4e26.16)
         endif

         if (output_format == 3) then
c            # binary output          
c            i1 = iadd(1,1,1)
c            i2 = iadd(nvar,mitot,mjtot)
c            # Need to augment q with eta:
             allocate(qeta(4*mitot*mjtot))
             do j=1,mjtot
                 do i=1,mitot
                    do m=1,3
                        qeta(iaddqeta(m,i,j)) = alloc(iadd(m,i,j))
                    enddo
                    eta = alloc(iadd(1,i,j)) + alloc(iaddaux(1,i,j))
                    qeta(iaddqeta(4,i,j)) = eta
                 enddo
             enddo

c            # NOTE: we are writing out ghost cell data also, unlike ascii
             write(matunit4) qeta

>>>>>>> cba28093
             deallocate(qeta)
             endif

            mptr = node(levelptr, mptr)
            go to 70
 80      level = level + 1
         go to 65

 90     continue

c       -------------------
c       # output aux arrays
c       -------------------

        if (outaux) then
c        # output aux array to fort.aXXXX

         level = lst
 165     if (level .gt. lfine) go to 190
            mptr = lstart(level)
 170        if (mptr .eq. 0) go to 180
              nx      = node(ndihi,mptr) - node(ndilo,mptr) + 1
              ny      = node(ndjhi,mptr) - node(ndjlo,mptr) + 1
              locaux  = node(storeaux,mptr)
              mitot   = nx + 2*nghost
              mjtot   = ny + 2*nghost


		  if (output_format == 1) then
             open(unit=matunit3,file=fname3,status='unknown',
     .            form='formatted')
              if (ny.gt.1) then
                  write(matunit3,1001) mptr, level, nx, ny
                else
c                 # output in 1d format if ny=1:
                  write(matunit3,1003) mptr, level, nx
                endif
              xlow = rnode(cornxlo,mptr)
              ylow = rnode(cornylo,mptr)
              if (ny.gt.1) then
                  write(matunit3,1002)
     &              xlow,ylow,hxposs(level),hyposs(level)
                else
                  write(matunit3,1004)
     &              xlow,hxposs(level)
                endif

             do j = nghost+1, mjtot-nghost
                do i = nghost+1, mitot-nghost
                   do ivar=1,naux
                      if (abs(alloc(iaddaux(ivar,i,j))) .lt. 1d-90) 
     &                   alloc(iaddaux(ivar,i,j)) = 0.d0
                   enddo
                   write(matunit3,109) (alloc(iaddaux(ivar,i,j)), 
     &                              ivar=1,naux)
                enddo
                write(matunit3,*) ' '
             enddo
			endif
			
         if (output_format == 3) then
c            # binary output          
             open(unit=matunit3,file=fname3,status='unknown',
     &               access='stream')
             i1 = iaddaux(1,1,1)
             i2 = iaddaux(naux,mitot,mjtot)
c            # NOTE: we are writing out ghost cell data also, unlike ascii
             write(matunit3) alloc(i1:i2)
             endif


            mptr = node(levelptr, mptr)
            go to 170
 180     level = level + 1
         go to 165

 190    continue
        close(unit=matunit3)
        endif !# end outputting aux array


c     --------------
c     # fort.t file:
c     --------------

      open(unit=matunit2,file=fname2,status='unknown',
     .       form='formatted')
      if (ny.gt.1) then 
          ndim = 2
        else
c         # special case where 2d AMR is used for a 1d problem
c         # and we want to use 1d plotting routines
          ndim = 1
        endif

c     # NOTE: we need to print out nghost too in order to strip
c     #       ghost cells from q when reading in pyclaw.io.binary
c     # Print meqn = nvar+1 because eta added.
      write(matunit2,1000) time,nvar+1,ngrids,naux,ndim,nghost
 1000 format(e18.8,'    time', /,
     &       i5,'                 meqn'/,
     &       i5,'                 ngrids'/,
     &       i5,'                 naux'/,
     &       i5,'                 ndim'/,
     &       i5,'                 nghost'/,/)
c

      write(6,601) matlabu,time
  601 format('AMRCLAW: Frame ',i4,
     &       ' output files done at time t = ', d12.6,/)

      matlabu = matlabu + 1

      close(unit=matunit1)
      close(unit=matunit2)
      if (output_format == 3) then
          close(unit=matunit4)
          endif

      return
      end<|MERGE_RESOLUTION|>--- conflicted
+++ resolved
@@ -41,10 +41,6 @@
 
 c     open(unit=77,file='fort.b',status='unknown',access='stream')
 
-<<<<<<< HEAD
-=======
-
->>>>>>> cba28093
 c     ### Python graphics output
 c
 
@@ -134,15 +130,10 @@
                    h = alloc(iadd(1,i,j)) 
                    hu = alloc(iadd(2,i,j))
                    hv = alloc(iadd(3,i,j))
-<<<<<<< HEAD
-<<<<<<< HEAD
-=======
->>>>>>> cba28093
 
                    ! Calculate surfaces
                    eta = h + alloc(iaddaux(1,i,j))
                    if (abs(eta) < 1d-90) then
-<<<<<<< HEAD
                      eta = 0.d0
                    end if
 
@@ -171,6 +162,15 @@
 
 c            # NOTE: we are writing out ghost cell data also, unlike ascii
              write(matunit4) qeta
+                      eta = 0.d0
+                   end if
+
+                   write(matunit1,109) h,hu,hv,eta
+                enddo
+                write(matunit1,*) ' '
+             enddo
+  109        format(4e26.16)
+         endif
 
          if (output_format == 3) then
 c            # binary output          
@@ -190,37 +190,7 @@
 
 c            # NOTE: we are writing out ghost cell data also, unlike ascii
              write(matunit4) qeta
-=======
-                      eta = 0.d0
-                   end if
-
-                   write(matunit1,109) h,hu,hv,eta
-                enddo
-                write(matunit1,*) ' '
-             enddo
-  109        format(4e26.16)
-         endif
-
-         if (output_format == 3) then
-c            # binary output          
-c            i1 = iadd(1,1,1)
-c            i2 = iadd(nvar,mitot,mjtot)
-c            # Need to augment q with eta:
-             allocate(qeta(4*mitot*mjtot))
-             do j=1,mjtot
-                 do i=1,mitot
-                    do m=1,3
-                        qeta(iaddqeta(m,i,j)) = alloc(iadd(m,i,j))
-                    enddo
-                    eta = alloc(iadd(1,i,j)) + alloc(iaddaux(1,i,j))
-                    qeta(iaddqeta(4,i,j)) = eta
-                 enddo
-             enddo
-
-c            # NOTE: we are writing out ghost cell data also, unlike ascii
-             write(matunit4) qeta
-
->>>>>>> cba28093
+
              deallocate(qeta)
              endif
 
