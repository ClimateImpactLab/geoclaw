      subroutine dumpgauge(q,aux,xlow,ylow,nvar,mitot,mjtot,naux,mptr)

      use amr_module
      use geoclaw_module
      use gauges_module

      implicit double precision (a-h,o-z)

      integer bsearch
      dimension q(nvar,mitot,mjtot), var(maxvar)
      dimension aux(naux,mitot,mjtot)
      dimension h(4)

c  # see if this grid contains any gauges so data can be output
c  # may turn out this should be sorted, but for now do linear search
c
c  # array is sorted according to indices in mbestorder array
c  # so do binary search to find start. Could have many same source grids
c
      if (num_gauges.eq.0) then
         return
         endif


      istart = bsearch(mptr) 
      if (istart .lt. 1) return      !this grid not used

c     # this stuff the same for all gauges on this grid
      tgrid = rnode(timemult,mptr)
      level = node(nestlevel,mptr)
      hx    =  hxposs(level)
      hy    =  hyposs(level)

      do 10 ii = istart, num_gauges
        i = mbestorder(ii)   ! gauge number
        if (mptr .ne. mbestsrc(i)) go to 99  ! all done
        if (tgrid.lt.t1gauge(i) .or. tgrid.gt.t2gauge(i)) then
c          # don't output at this time for gauge i
           return
           endif
c
c
c ## prepare to do linear interp at gauge location to get vars
c ## should fancier (limited) interp be done??
c
        iindex =  int(.5 + (xgauge(i)-xlow)/hx)
        jindex =  int(.5 + (ygauge(i)-ylow)/hy)
        if ((iindex .lt. nghost .or. iindex .gt. mitot-nghost) .or.
     .      (jindex .lt. nghost .or. jindex .gt. mjtot-nghost))
     .    write(*,*)"ERROR in output of Gauge Data "
        xcent  = xlow + (iindex-.5)*hx
        ycent  = ylow + (jindex-.5)*hy
        xoff   = (xgauge(i)-xcent)/hx
        yoff   = (ygauge(i)-ycent)/hy
        if (xoff < 0. .or. xoff > 1 .or. yoff < 0. .or. yoff > 1.) then
            print *, " BIG PROBLEM in DUMPGAUGE", i
        endif

c ## Modified by RJL 12/31/09 to interpolate only where all four cells are
c ## wet, otherwise just take this cell value:

c Check for dry cells by comparing h to drytol2, which should be smaller
c than drytolerance to avoid oscillations since when h < drytolerance the
c velocities are zeroed out which can then lead to increase in h again.

        drytol2 = 0.1d0 * dry_tolerance

<<<<<<< HEAD
        h(1) = q(1,iindex,jindex)
        h(2) = q(1,iindex+1,jindex)
        h(3) = q(1,iindex,jindex+1)
        h(4) = q(1,iindex+1,jindex+1)
              
        if ((h(1) < drytol2) .or. (h(2) < drytol2) .or.
     &      (h(3) < drytol2) .or. (h(4) < drytol2)) then
            ! One of the cells is dry, so just use value from grid cell
            ! that contains gauge rather than interpolating
            icell = int(1.d0 + (xgauge(i) - xlow) / hx)
            jcell = int(1.d0 + (ygauge(i) - ylow) / hy)
            do ivar=1,nvar
                var(ivar) = q(ivar,icell,jcell)
            enddo
            topo = aux(1,icell,jcell)
            
        else
            ! Linear interpolation between four cells
            do ivar=1,nvar
              var(ivar) = (1.d0 - xoff) * (1.d0 - yoff) 
     &                 * q(ivar,iindex,jindex) 
     &                 + xoff * (1.d0 - yoff) * q(ivar,iindex+1,jindex) 
     &                 + (1.d0 - xoff) * yoff * q(ivar,iindex,jindex+1)
     &                 + xoff * yoff * q(ivar,iindex+1,jindex+1)
            enddo
            topo = (1.d0 - xoff) * (1.d0 - yoff) * aux(1,iindex,jindex) 
     &           + xoff * (1.d0 - yoff) * aux(1,iindex+1,jindex) 
     &           + (1.d0 - xoff) * yoff * aux(1,iindex,jindex+1)
     &           + xoff * yoff * aux(1,iindex+1,jindex+1)
            
        endif
      
=======
              h(1) = q(1,iindex,jindex) 
              h(2) = q(1,iindex+1,jindex) 
              h(3) = q(1,iindex,jindex+1)
              h(4) = q(1,iindex+1,jindex+1) 
              
              if ((h(1) < drytol2) .or.
     &            (h(2) < drytol2) .or.
     &            (h(3) < drytol2) .or.
     &            (h(4) < drytol2)) then
                  ! One of the cells is dry, so just use value from grid cell
                  ! that contains gauge rather than interpolating
                  
                  icell = int(1.d0 + (xgauge(i) - xlow) / hx)
                  jcell = int(1.d0 + (ygauge(i) - ylow) / hy)
                  do ivar=1,3
                      var(ivar) = q(ivar,icell,jcell) 
                  enddo
                  ! This is the bottom layer and we should figure out the
                  ! topography
                  topo = aux(1,icell,jcell)
              else
                  ! Linear interpolation between four cells
                  do ivar=1,3
                      var(ivar) = (1.d0 - xoff) * (1.d0 - yoff)
     &                               * q(ivar,iindex,jindex) 
     &                + xoff*(1.d0 - yoff) * q(ivar,iindex+1,jindex) 
     &                + (1.d0 - xoff) * yoff * q(ivar,iindex,jindex+1) 
     &                + xoff * yoff * q(ivar,iindex+1,jindex+1)
                  enddo
                  topo = (1.d0 - xoff) * (1.d0 - yoff) 
     &                        * aux(1,iindex,jindex) 
     &                 + xoff * (1.d0 - yoff) * aux(1,iindex+1,jindex) 
     &                 + (1.d0 - xoff) * yoff * aux(1,iindex,jindex+1) 
     &                 + xoff * yoff * aux(1,iindex+1,jindex+1)
              endif
>>>>>>> 22df0040
              
          ! Extract surfaces
          eta = var(1) + topo

!$OMP CRITICAL (gaugeio)
          write(OUTGAUGEUNIT,100) igauge(i),level,tgrid, 
<<<<<<< HEAD
     &              (var(j),j=1,nvar), var(1)+topo
=======
     &              (var(j),j=1,3),eta
>>>>>>> 22df0040

!$OMP END CRITICAL (gaugeio)

  10  enddo
      
 100  format(2i5,15e15.7)
 
  99  return
 
      end subroutine dumpgauge
c
c --------------------------------------------------------------------
c
      subroutine setbestsrc()
c
c  ## called every time grids change, to set the best source grid
c  ## to find gauge data
c
c  ## lbase is grid level that didn't change but since fine
c  ## grid may have disappeared, still have to look starting
c  ## at coarsest level 1.
c
      use amr_module
      use gauges_module
      implicit double precision (a-h,o-z)

c
c ##  set source grid for each loc from coarsest level to finest.
c ##  that way finest src grid left and old ones overwritten
c ##  this code uses fact that grids do not overlap

c # for debugging, initialize sources to 0 then check that all set
      do i = 1, num_gauges
         mbestsrc(i) = 0
      end do

 
      do 20 lev = 1, lfine  
          mptr = lstart(lev)
 5        do 10 i = 1, num_gauges
            if ((xgauge(i) .ge. rnode(cornxlo,mptr)) .and.    
     .          (xgauge(i) .le. rnode(cornxhi,mptr)) .and.    
     .          (ygauge(i) .ge. rnode(cornylo,mptr)) .and.  
     .          (ygauge(i) .le. rnode(cornyhi,mptr)) )
     .      mbestsrc(i) = mptr
 10       continue

          mptr = node(levelptr, mptr)
          if (mptr .ne. 0) go to 5
 20   continue


      do i = 1, num_gauges
        if (mbestsrc(i) .eq. 0) 
     .      write(6,*)"ERROR in setting grid src for gauge data",i
      end do

c
c     sort the source arrays for easy testing during integration
      call qsorti(mbestorder,num_gauges,mbestsrc)

      return
      end
c
c ------------------------------------------------------------------------
c
      integer function bsearch(mptr)

      use gauges_module
      implicit double precision (a-h,o-z)

      bsearch = -1           ! signal if not found

      indexlo = 1
      indexhi = num_gauges

 5    if (indexhi .lt. indexlo) go to 99
      mid = (indexlo + indexhi)/2

      if (mptr .gt. mbestsrc(mbestorder(mid))) then
          indexlo = mid+1
          go to 5
      else if (mptr .lt. mbestsrc(mbestorder(mid))) then
          indexhi = mid-1
          go to 5
      else    ! found the grid. find its first use in the array
        istart = mid


 10      if (istart .gt. 1) then
            if (mbestsrc(mbestorder(istart-1)) .ne. mptr) go to 90
            istart = istart - 1
            go to 10
          endif

      endif

 90   bsearch = istart

 99   return
      end
<|MERGE_RESOLUTION|>--- conflicted
+++ resolved
@@ -65,40 +65,6 @@
 
         drytol2 = 0.1d0 * dry_tolerance
 
-<<<<<<< HEAD
-        h(1) = q(1,iindex,jindex)
-        h(2) = q(1,iindex+1,jindex)
-        h(3) = q(1,iindex,jindex+1)
-        h(4) = q(1,iindex+1,jindex+1)
-              
-        if ((h(1) < drytol2) .or. (h(2) < drytol2) .or.
-     &      (h(3) < drytol2) .or. (h(4) < drytol2)) then
-            ! One of the cells is dry, so just use value from grid cell
-            ! that contains gauge rather than interpolating
-            icell = int(1.d0 + (xgauge(i) - xlow) / hx)
-            jcell = int(1.d0 + (ygauge(i) - ylow) / hy)
-            do ivar=1,nvar
-                var(ivar) = q(ivar,icell,jcell)
-            enddo
-            topo = aux(1,icell,jcell)
-            
-        else
-            ! Linear interpolation between four cells
-            do ivar=1,nvar
-              var(ivar) = (1.d0 - xoff) * (1.d0 - yoff) 
-     &                 * q(ivar,iindex,jindex) 
-     &                 + xoff * (1.d0 - yoff) * q(ivar,iindex+1,jindex) 
-     &                 + (1.d0 - xoff) * yoff * q(ivar,iindex,jindex+1)
-     &                 + xoff * yoff * q(ivar,iindex+1,jindex+1)
-            enddo
-            topo = (1.d0 - xoff) * (1.d0 - yoff) * aux(1,iindex,jindex) 
-     &           + xoff * (1.d0 - yoff) * aux(1,iindex+1,jindex) 
-     &           + (1.d0 - xoff) * yoff * aux(1,iindex,jindex+1)
-     &           + xoff * yoff * aux(1,iindex+1,jindex+1)
-            
-        endif
-      
-=======
               h(1) = q(1,iindex,jindex) 
               h(2) = q(1,iindex+1,jindex) 
               h(3) = q(1,iindex,jindex+1)
@@ -134,18 +100,13 @@
      &                 + (1.d0 - xoff) * yoff * aux(1,iindex,jindex+1) 
      &                 + xoff * yoff * aux(1,iindex+1,jindex+1)
               endif
->>>>>>> 22df0040
               
           ! Extract surfaces
           eta = var(1) + topo
 
 !$OMP CRITICAL (gaugeio)
           write(OUTGAUGEUNIT,100) igauge(i),level,tgrid, 
-<<<<<<< HEAD
-     &              (var(j),j=1,nvar), var(1)+topo
-=======
      &              (var(j),j=1,3),eta
->>>>>>> 22df0040
 
 !$OMP END CRITICAL (gaugeio)
 
