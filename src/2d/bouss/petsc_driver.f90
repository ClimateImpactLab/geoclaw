--- conflicted
+++ resolved
@@ -1,9 +1,5 @@
-<<<<<<< HEAD
-subroutine petsc_driver(soln,rhs_geo,levelBouss,numBoussCells,time,topo_finalized,nelt)
-=======
 subroutine petsc_driver(soln,rhs_geo,levelBouss,numBoussCells,time,   &
                         aux_finalized,nelt)
->>>>>>> 162d2c2f
 
     ! use petsc to solve sparse linear system
     ! called this way so can allocate storage of correct size
@@ -18,12 +14,7 @@
     integer, intent(in) :: levelBouss, numBoussCells
     real(kind=8), intent(inout) :: rhs_geo(0:2*numBoussCells)
     real(kind=8), intent(in) :: time
-<<<<<<< HEAD
-    logical, intent(in) :: topo_finalized
-    integer, intent(in) :: nelt
-=======
     integer, intent(in) :: nelt, aux_finalized
->>>>>>> 162d2c2f
     
     !! pass in numBoussCells for this level so can dimension this array
     real(kind=8), intent(out) :: soln(0:2*numBoussCells)
@@ -177,11 +168,7 @@
       numTimes(levelBouss) = numTimes(levelBouss) + 1
 
       !DEBUG
-<<<<<<< HEAD
-      !call vecDuplicate(solution,y,ierr) !makes new vec y same size as first arg
-=======
       !call vecDuplicate(solution,y,ierr)  ! makes new vec y with same size as soln
->>>>>>> 162d2c2f
       !call MatMult(Jr(levelBouss),solution,y,ierr)
       !call VecView(rhs,PETSC_VIEWER_STDOUT_SELF,ierr)
       !call VecView(y,PETSC_VIEWER_STDOUT_SELF,ierr)
