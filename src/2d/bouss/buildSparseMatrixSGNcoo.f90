
subroutine buildSparseMatrixSGNcoo(q,qold,aux,soln,rhs,                    &
                                     minfo_matrix_ia,minfo_matrix_ja,minfo_matrix_sa, &
                                     numBoussCells,levelBouss,                        &
                                     mptr,nx,ny,nvar,naux,                    &
                                     matrix_rhs1_max,matrix_rhs2_max)

    
    use amr_module
    use geoclaw_module, only: earth_radius, deg2rad, coordinate_system, grav
    use geoclaw_module, only: sea_level, dry_tolerance
    use bouss_module
        
    implicit none
    
    integer, intent(in) :: nvar, naux, levelBouss, numBoussCells
    
    !! pass in numBoussCells for this level so can dimension these arrays
    real(kind=8) :: soln(0:2*numBoussCells), rhs(0:2*numBoussCells) 
    
    type(matrix_patchIndex), pointer :: mi
    type(matrix_levInfo),  pointer :: minfo
    
    integer :: i,j,nng,nb,nelt,levSt,nx,ny,loc,locaux,mptr
    integer :: mitot, mjtot, neltSt, neltBegin
    integer :: jst, jend, ivar
    
    real(kind=8) :: q(nvar,1-nghost:nx+nghost,1-nghost:ny+nghost)
    real(kind=8) :: qold(nvar,1-nghost:nx+nghost,1-nghost:ny+nghost)
    real(kind=8) :: aux(naux,1-nghost:nx+nghost,1-nghost:ny+nghost)

    real(kind=8), dimension(0:nx+1,0:ny+1) :: Bxx, Byy, Bx, By, Bxy
    real(kind=8), dimension(0:nx+1,0:ny+1) :: phi, eta, w
    real(kind=8) :: etax, etay, hx,hy, wx,wy
    real(kind=8) :: xlow, ylow, x, y
    integer :: ii,jj,kd

    integer :: nD
    integer :: k, k_ij, k_imj, k_ipj, k_ijm, k_ijp 
    integer :: m,n
    integer :: k_imjp, k_imjm, k_ipjm, k_ipjp
    integer :: kh_ij, kh_imj, kh_ipj, kh_ijm, kh_ijp
    integer :: kh_imjp, kh_imjm, kh_ipjm, kh_ipjp, khu_ij, khv_ij

    real(kind=8) :: h_ij
    real(kind=8) :: dx, dy, dxm, dym, dxdx, dydy, dxdy4
    
    integer :: nelt_ij, nelt_ij_nD
    real(kind=8) :: sa, huc, hvc, matrix_rhs1_max, matrix_rhs2_max
    integer :: ja, bc, c
    real(kind=8) :: b_min, b_max
    integer :: minfo_matrix_ia(24*numBoussCells)
    integer :: minfo_matrix_ja(24*numBoussCells)
    real(kind=8) :: minfo_matrix_sa(24*numBoussCells)
    real(kind=8) :: u(1-nghost:nx+nghost,1-nghost:ny+nghost), v(1-nghost:nx+nghost,1-nghost:ny+nghost) 
    real(kind=8) :: phix, phiy

    logical :: debug
    logical :: yhi_db, ylo_db, xlo_db, xhi_db
    logical :: allzero

    
    ! bc_xlo, bc_ylo, bc_xhi, bc_yhi are set in bouss_module.
    !     0 means Dirchlet value 0 (no correction at each of union of patches)
    !     1 means Neumann (correction in first interior cell = in ghost cell)
    !     2 means use ghost cell values in q(4:5,:,:) as Dirichlet BCs
    !             Multiply by matrix element and move to RHS
    !             Requires nvar==5.
    

#ifdef WHERE_AM_I
  write(*,*) "starting buildSparseMatrixSGNcoo"
#endif
    
    debug = .false.
    !debug = .true.
    
    minfo => matrix_info_allLevs(levelBouss)

    !write(31,*)"Start of buildSparseMatrixSGNcoo for grid ",mptr
    !write(*,*)"Start of buildSparseMatrixSGNcoo for grid ",mptr
    mitot = nx + 2*nghost
    mjtot = ny + 2*nghost
    xlow = rnode(cornxlo,mptr)
    ylow = rnode(cornylo,mptr)
    !call symcheck2(q,mitot,mjtot)


!
! ================== Step 2  set up for matrix elements  ======================
    
    ! Set up matrix A and RHS by looping over all Bouss patches:

       if (debug) then
         write(49,*)"Level ",levelBouss," grid ",mptr," at start of buildSparseMatrixSGNcoo"
         do j = 1-nghost, ny+nghost
         do i = 1-nghost, nx+nghost
           write(49,900)i+nghost,j+nghost,(q(m,i,j),m=1,nvar)
 900       format(2i5,5e15.7)
         end do
         end do
       endif
    
    dx = hxposs(levelBouss)
    dy = hyposs(levelBouss)
    
     
    if (coordinate_system .eq. 2) then
      ! convert from dy in degrees to meters:
      dym = dy * earth_radius * deg2rad
      ! dxm depends on latitude, done in loops below instead of here
    else
      dym = dy
    endif
    
    dydy = dym**2
    nD = numBoussCells   ! shorthand for size of matrix blocks D1 to D4
    nelt = minfo%matrix_nelt  ! some number of matrix elements already added, 
    neltBegin = nelt  ! this is where this grid started
              
        
        ! set booleans indicating whether each patch edge is a Domain Boundary:
        !call setDomainBndries(mptr,yhi_db,ylo_db,xlo_db,xhi_db)
        xlo_db = (node(ndilo,mptr) .eq. 0)
        xhi_db = (node(ndihi,mptr) .eq. (iregsz(levelBouss)-1))
        ylo_db = (node(ndjlo,mptr) .eq. 0)
        yhi_db = (node(ndjhi,mptr) .eq. (jregsz(levelBouss)-1))
    

        
        ! Get integer array providing matrix indices mapping 
        ! cell coordinates i,j to location k in vector of all unknowns: 
           
        nb = node(bpatchNum,mptr)
        mi => minfo%matrix_indices(nb)  ! integer array for this patch

        ! temp arrays needed for this patch:
        ! provide one layer of ghost cells needed when computing
        ! second differences of these quantities, but values in ghost
        ! cells are never actually needed since second diff's won't be
        ! needed in first row of interior cells
        
        ! First loop over all cells (i,j), one row of ghost cells,
        ! computing s1, s2, h0etax, h0etay,
        ! quantities that involve first derivatives.  In the second loop
        ! over all cells below we will compute matrix_rhs using second
        ! differences of these quantities.
        
        ! compute eta used below in update
        ! Remember that ETA not same size as Q
         eta(:,:) = q(1,0:nx+1,0:ny+1) +   &
                  aux(1,0:nx+1,0:ny+1)

         ! will have to FIX for h = 0? Hopefully not that close to 0
         !u(:,:) = q(2,:,:) / q(1,:,:)
         !v(:,:) = q(3,:,:) / q(1,:,:)
         !where (q(1,:,:) /= 0.d0)
         where (abs(q(1,:,:)) > dry_tolerance)
           u(:,:) = q(2,:,:) / q(1,:,:)
           v(:,:) = q(3,:,:) / q(1,:,:)
         elsewhere
           u(:,:) = 0.d0
           v(:,:) = 0.d0
         end where


         do j=0,ny+1 
            if (coordinate_system .eq. 2) then
              ! aux(3,i,j) is latitude, doesn't depend on i so use i=1
              dxm = dx * earth_radius * deg2rad * cos(aux(3,1,j))
            else
              dxm = dx
            endif
            dxdx = dxm**2
            dxdy4 = 4.d0*dxm*dym
            
            ! compute phi. rest will now be computed ! in second loop
            do i=0,nx+1
              
               phi(i,j) = ((v(i+1,j)-v(i-1,j))*(u(i,j+1)-u(i,j-1)) -      &
                          (u(i+1,j)-u(i-1,j))*(v(i,j+1)-v(i,j-1)))/dxdy4  &
                          + ((u(i+1,j)-u(i-1,j))/(2.d0*dxm)               &
                          +  (v(i,j+1)-v(i,j-1))/(2.d0*dym))**2
               Bx(i,j) = (aux(1,i+1,j) - aux(1,i-1,j))/(2.d0*dxm) 
               By(i,j) = (aux(1,i,j+1) - aux(1,i,j-1))/(2.d0*dym)
               Bxy(i,j) = (aux(1,i+1,j+1)-aux(1,i+1,j-1) &
                          -aux(1,i-1,j+1)+aux(1,i-1,j-1))/dxdy4
               Bxx(i,j) = (aux(1,i+1,j)-2.d0*aux(1,i,j)+aux(1,i-1,j))/dxm**2
               Byy(i,j) = (aux(1,i,j+1)-2.d0*aux(1,i,j)+aux(1,i,j-1))/dym**2                          
               w(i,j) = u(i,j)**2 * Bxx(i,j) + 2.d0*u(i,j)*v(i,j)*Bxy(i,j) &
                       +v(i,j)**2 * Byy(i,j)
              
            enddo
        enddo

! ================== build matrix and rhs
        ! Second loop over all cells.  ONLY INTERIOR OK NOW
        
        do j=1,ny 
            if (coordinate_system .eq. 2) then
              ! aux(3,i,j) is latitude, doesn't depend on i so use i=1
              dxm = dx * earth_radius * deg2rad *              &
                    cos(aux(3,1,j))
            else
              dxm = dx
            endif
            dxdx = dxm**2
            dxdy4 = 4.d0*dxm*dym
            
            
            do i=1,nx

                ! sparse matrix row indices for cell (i,j) are:
                !    k_ij for the row of I-D11 and -D12 in block matrix,
                !    k_ij + nD for the row of -D21 and I-D22
                
                ! in this inner loop we set all nonzero matrix elements
                ! in these two rows of the matrix (and rhs) corresponding
                ! to momenumtum updates to hu and hv in the (i,j) cell
                
                ! sparse matrix column indices for neighboring cells
                ! are the values k computed next (for I-D1 and -D3)
                ! and the corresponding k + nD for the corresponding column
                ! of the -D2 and I-D4.  These indices are needed to
                ! set matrix elements in these columns, corresponding to
                ! momentum components hu and hv in the neighboring cells
                
                k_imj = mi%mindex(i-1,j)
                k_ipj = mi%mindex(i+1,j)
                k_ijm = mi%mindex(i,j-1)
                k_ijp = mi%mindex(i,j+1)
                k_imjm = mi%mindex(i-1,j-1)
                k_imjp = mi%mindex(i-1,j+1)
                k_ipjm = mi%mindex(i+1,j-1)
                k_ipjp = mi%mindex(i+1,j+1)
                
                ! use the fact that h,hu,hv are contiguous in alloc:
                h_ij = q(1,i,j)  ! to save typing keep this one
                
                k_ij = mi%mindex(i,j)
                if (k_ij == -1) then
                    write(6,*) '+++ unexpected k_ij=-1 at i,j: ',i,j
                endif
                neltSt = nelt
                if (debug) then
                  write(44,999)i,j,k_ij,k_ij,nelt
 999              format("cell ",2i4," k_ij = ",i5," before shift was ",i5,"   starting with nelt ",i6)
                endif
                
                !b_min = min(aux(1,i,j), aux(1,i-1,j),aux(1,i+1,j),     &
                !            aux(1,i,j-1),aux(1,i,j+1),                 &
                !            aux(1,i-1,j-1),aux(1,i-1,j+1),             &
                !            aux(1,i+1,j-1),aux(1,i+1,j+1))
                !b_max = max(aux(1,i,j), aux(1,i-1,j),aux(1,i+1,j),     &
                !            aux(1,i,j-1),aux(1,i,j+1),                 &
                !            aux(1,i-1,j-1),aux(1,i-1,j+1),             &
                !            aux(1,i+1,j-1),aux(1,i+1,j+1))
                if (.not. mi%isBouss(i,j)) then
                        
                    ! The deepest water in block of 9 cells is shallower 
                    ! than boussMinDepth, or else one of the cells is onshore.

                    ! Revert to SWE in this cell, i.e. two rows
                    ! of matrix should be rows of identity with rhs = 0,
                    ! so correction terms huc,hvc calculated will be 0.
                    
                    !QUESTION: I should be h_ij*I. FIXED
                    ! BUT: then discovered the leading h in matrix is a typo
                    ! fixed for now by multiplying rhs by h_ij too.
                    
                    ! Replace diagonal block I-D11 by I matrix:
                    nelt = nelt + 1
                    minfo_matrix_ia(nelt) = k_ij
                    minfo_matrix_ja(nelt) = k_ij

                    ! changed to +1*max on sept 2 2022 to test gamg
                    minfo_matrix_sa(nelt) =  1.d0*max(abs(h_ij),1000.d0)
                    
                    ! Replace diagonal block I-D22 by I matrix:
                    nelt = nelt + 1
                    minfo_matrix_ia(nelt) = k_ij + nD
                    minfo_matrix_ja(nelt) = k_ij + nD

                    ! changed to +1*max on sept 2 2022 to test gamg
                    minfo_matrix_sa(nelt) =  1.d0*max(abs(h_ij),1000.d0)
                    
                    ! -D12 and -D21 are the 0 matrix in this case (no nozeros)

                    cycle ! go on to next i
                endif

                
                ! If we get here, we are dealing with interior point
                ! Add rows k_ij and (k_ij + nD) to matrix:
                ! Row k_ij    corresponds to correction to hu in cell (i,j)
                ! Row k_ij+nD corresponds to correction to hv in cell (i,j)
                ! The nonzero matrix elements will be in the same columns
                ! and also in columns 
                !     k_ipj, k_ipj+nD for the coeff of the (i+1,j) stencil pt
                !     k_imjp, k_imjp+nD for the coeff of (i-1,j+1) point,
                !     etc.
                ! Note that if e.g. k_ipj = -1 then cell (i+1,j) is not in the
                ! union of patches at this level and so there is no 
                ! corresponding column.  
                ! In this case:
                ! For Dirichlet BC with value 0, the stencil value is discarded,
                ! For Neumann BC, the stencil coefficient is instead applied
                ! to the neighboring cell that is in the patch, 
                ! assuming constant extrapolation at each edge.
                
                ! Increment nelt each time we add another nonzero matrix
                ! element.  
                ! Store index nelt_ij for index to diagonal element in row k_ij
                ! Store index nelt_ij_nD for diagonal element in row k_ij+nD

                ! initialize to -1 for debugging in case not set properly:
                nelt_ij = -1
                nelt_ij_nD = -1
                
                hx = (q(1,i+1,j) - q(1,i-1,j))/(2.d0*dxm)
                hy = (q(1,i,j+1) - q(1,i,j-1))/(2.d0*dym)
                etax = (eta(i+1,j) - eta(i-1,j))/(2.d0*dxm)
                etay = (eta(i,j+1) - eta(i,j-1))/(2.d0*dym)

                !-----------------------------------------------
                ! I-D11 block (x and xx derivatives of hu components):
                
                ! Matrix element row U(i,j) column U(i,j):
                sa = (1.d0 + alpha*(2.d0*h_ij**2/(3.d0*dxdx) &
                     + 0.5d0*h_ij*Bxx(i,j) + Bx(i,j)*etax))
                nelt = nelt+1
                minfo_matrix_ia(nelt) = k_ij
                minfo_matrix_ja(nelt) = k_ij
                minfo_matrix_sa(nelt) = sa
                
                nelt_ij = nelt  ! index of diagonal matrix element
                
                
                ! Matrix element row U(i,j) column U(i+1,j):
                sa = alpha*(-h_ij*hx/(2.d0*dxm) - h_ij**2/(3.d0*dxdx))
                
                if (k_ipj > -1) then
                    ! adjacent cell is interior pt, set matrix element to sa:
                    nelt = nelt+1
                    minfo_matrix_ia(nelt) = k_ij
                    minfo_matrix_ja(nelt) = k_ipj
                    minfo_matrix_sa(nelt) = sa
                else
                    ! right boundary of patch
                    if (.not. xhi_db) then
                        ! Dirichlet BC using Bouss correction from ghost cell
                        huc = q(4,i+1,j)
                        rhs(k_ij) = rhs(k_ij) - sa*huc
                    else if (bc_xhi==1) then 
                        ! For Neumann BC add sa to diagonal matrix element:
                        minfo_matrix_sa(nelt_ij) = minfo_matrix_sa(nelt_ij) + sa
                    else if (bc_xhi==3) then
                        ! For wall, negate u: add -sa to diagonal matrix element:
                        minfo_matrix_sa(nelt_ij) = minfo_matrix_sa(nelt_ij) - sa
                    endif                    
                endif
                
                
                ! Matrix element row U(i,j) column U(i-1,j):
                sa = alpha*(h_ij*hx/(2.d0*dxm) - h_ij**2/(3.d0*dxdx))
                if (k_imj > -1) then
                    ! adjacent cell is interior pt, set matrix element to sa:
                    nelt = nelt+1
                    minfo_matrix_ia(nelt) = k_ij
                    minfo_matrix_ja(nelt) = k_imj
                    minfo_matrix_sa(nelt) = sa
                else
                    ! left boundary of patch
                    if (.not. xlo_db) then
                        ! Dirichlet BC using Bouss correction from ghost cell
                        huc = q(4,i-1,j)
                        rhs(k_ij) = rhs(k_ij) - sa*huc
                    else if (bc_xlo==1) then
                        ! For Neumann BC add sa to diagonal matrix element:
                        minfo_matrix_sa(nelt_ij) = minfo_matrix_sa(nelt_ij) + sa
                    else if (bc_xlo==3) then
                        ! For wall, negate u: add -sa to diagonal matrix element:
                        minfo_matrix_sa(nelt_ij) = minfo_matrix_sa(nelt_ij) - sa
                    endif
                endif


                !-----------------------------------------------
                ! I-D22 block (yy derivatives of hv components):
                
                ! Matrix element row V(i,j) column V(i,j):
                sa = (1.d0 + alpha*(2.d0*h_ij**2/(3.d0*dydy) &
                     + 0.5d0*h_ij*Byy(i,j) + By(i,j)*etay))
                nelt = nelt+1
                minfo_matrix_ia(nelt) = k_ij + nD
                minfo_matrix_ja(nelt) = k_ij + nD
                minfo_matrix_sa(nelt) = sa
                
                nelt_ij_nD = nelt  ! index of diagonal matrix element


                ! Matrix element row V(i,j) column V(i,j+1):
                sa = alpha*(-h_ij*hy/(2.d0*dym) - h_ij**2/(3.d0*dydy))
                if (k_ijp > -1) then
                    nelt = nelt+1
                    minfo_matrix_ia(nelt) = k_ij + nD
                    minfo_matrix_ja(nelt) = k_ijp + nD
                    minfo_matrix_sa(nelt) = sa
                else
                    ! top boundary of patch
                    if (.not. yhi_db) then
                        ! Dirichlet BC using Bouss correction from ghost cell
                        hvc = q(5,i,j+1)
                        rhs(k_ij+nD) = rhs(k_ij+nD) - sa*hvc
                    else if (bc_yhi==1) then
                        ! For Neumann BC add sa to diagonal matrix element:
                        minfo_matrix_sa(nelt_ij_nD) = &
                                minfo_matrix_sa(nelt_ij_nD) + sa
                    else if (bc_yhi==3) then
                        ! For wall BC add -sa to diagonal matrix element:
                        minfo_matrix_sa(nelt_ij_nD) = &
                                minfo_matrix_sa(nelt_ij_nD) - sa
                    endif
                endif
                
                ! Matrix element row V(i,j) column V(i,j-1):
                sa = alpha*(h_ij*hy/(2.d0*dym) - h_ij**2/(3.d0*dydy))
                if (k_ijm > -1) then
                    nelt = nelt+1
                    minfo_matrix_ia(nelt) = k_ij + nD
                    minfo_matrix_ja(nelt) = k_ijm + nD
                    minfo_matrix_sa(nelt) = sa
                else
                    ! bottom boundary of patch
                    if (.not. ylo_db) then
                        ! Dirichlet BC using Bouss correction from ghost cell
                        hvc = q(5,i,j-1)
                        rhs(k_ij+nD) = rhs(k_ij+nD) - sa*hvc
                    else if (bc_ylo==1) then
                        ! For Neumann BC add sa to diagonal matrix element:
                        minfo_matrix_sa(nelt_ij_nD) = &
                                minfo_matrix_sa(nelt_ij_nD) + sa
                    else if (bc_ylo==3) then
                        ! For wall BC add -sa to diagonal matrix element:
                        minfo_matrix_sa(nelt_ij_nD) = &
                                minfo_matrix_sa(nelt_ij_nD) - sa
                    endif   
                endif                                        

            
                !-----------------------------------------------
                ! -D12 block (cross derivatives):
                ! row ia = k_ij for hu corrections in cell (i,j)
                ! columns k_ipjp + nD and other neighbors for hv corrections                

                ! Matrix element row U(i,j) column V(i,j):
                ! NEW MATRIX ELEMENT FOR SGN WITH VARYING TOPO
                sa = alpha*(0.5d0*h_ij*Bxy(i,j) + etax*By(i,j))
                nelt = nelt+1
                minfo_matrix_ia(nelt) = k_ij
                minfo_matrix_ja(nelt) = k_ij + nD
                minfo_matrix_sa(nelt) = sa
                    
            
                ! Matrix element row U(i,j) column V(i,j+1):
                ! NEW MATRIX ELEMENT FOR SGN
                sa = -alpha*h_ij*(hx + 0.5d0*Bx(i,j))/(2.d0*dym)
                ja = -1
                if (k_ijp > -1) then
                    ja = k_ijp + nD
                else if (.not. yhi_db) then
                    hvc = q(5,i,j+1)
                    rhs(k_ij) = rhs(k_ij) - sa*hvc
                else
                    ! at top boundary, use cell ij instead,
                    ja = k_ij + nD
                    if (bc_yhi==3) sa = -sa  ! reflect V in y
                endif
                
                if (ja > -1) then
                    ! add a new matrix element for interior, wall, Neumann case
                    nelt = nelt+1
                    minfo_matrix_ia(nelt) = k_ij
                    minfo_matrix_ja(nelt) = ja
                    minfo_matrix_sa(nelt) = sa
                endif
                
                
                ! Matrix element row U(i,j) column V(i,j-1):
                ! NEW MATRIX ELEMENT FOR SGN
                sa = alpha*(h_ij*(hx + 0.5d0*Bx(i,j))/(2.d0*dym))
                ja = -1
                if (k_ijm > -1) then
                    ja = k_ijm + nD
                else if (.not. ylo_db) then
                    hvc = q(5,i,j-1)
                    rhs(k_ij) = rhs(k_ij) - sa*hvc
                else
                    ! at bottom boundary, use cell ij instead,
                    ja = k_ij + nD
                    if (bc_ylo==3) sa = -sa  ! reflect V in y
                endif
                
                if (ja > -1) then
                    ! add a new matrix element for interior, wall, Neumann case
                    nelt = nelt+1
                    minfo_matrix_ia(nelt) = k_ij
                    minfo_matrix_ja(nelt) = ja
                    minfo_matrix_sa(nelt) = sa
                endif

                
                ! Matrix element row U(i,j) column V(i+1,j):
                ! NEW MATRIX ELEMENT FOR SGN WITH TOPO
                sa = alpha*0.5d0*h_ij*By(i,j) / (2.d0*dxm)
                ja = -1
                if (k_ipj > -1) then
                    ja = k_ipj + nD
                else if (.not. xhi_db) then
                    hvc = q(5,i+1,j) 
                    rhs(k_ij) = rhs(k_ij) - sa*hvc
                else
                    ! at right boundary, use cell ij instead,
                    ja = k_ij + nD
                    ! no reflection of V at right wall
                endif
                
                if (ja > -1) then
                    ! add a new matrix element for interior, wall, Neumann case
                    nelt = nelt+1
                    minfo_matrix_ia(nelt) = k_ij
                    minfo_matrix_ja(nelt) = ja
                    minfo_matrix_sa(nelt) = sa
                endif

                
                ! Matrix element row U(i,j) column V(i-1,j):
                ! NEW MATRIX ELEMENT FOR SGN WITH TOPO
                sa = -alpha*0.5d0*h_ij*By(i,j) / (2.d0*dxm)
                ja = -1
                if (k_imj > -1) then
                    ja = k_imj + nD
                else if (.not. xlo_db) then
                    hvc = q(5,i-1,j)
                    rhs(k_ij) = rhs(k_ij) - sa*hvc
                else
                    ! at left boundary, use cell ij instead,
                    ja = k_ij + nD
                    ! no reflection of V at left wall
                endif
                
                if (ja > -1) then
                    ! add a new matrix element for interior, wall, Neumann case
                    nelt = nelt+1
                    minfo_matrix_ia(nelt) = k_ij
                    minfo_matrix_ja(nelt) = ja
                    minfo_matrix_sa(nelt) = sa
                endif
                                                
                
                ! Matrix element row U(i,j) column V(i+1,j+1):
                sa = -alpha*h_ij**2 / (3.d0*dxdy4)
                ja = -1
                if (k_ipjp > -1) then
                    ja = k_ipjp + nD
                !else if (((k_ijp == -1) .and. (.not. yhi_db)) .or. &
                !         ((k_ipj == -1) .and. (.not. xhi_db))) then
                 else if ((.not. yhi_db .or. j .lt. ny) .and.    &
                          (.not. xhi_db .or. i .lt. nx)) then
                    hvc = q(5,i+1,j+1)
                    rhs(k_ij) = rhs(k_ij) - sa*hvc
                else if (k_ijp > -1) then
                    ! at right boundary, use cell above instead
                    ja = k_ijp + nD
                else if (k_ipj > -1) then
                    ! at top boundary, use cell to right instead, 
                    ja = k_ipj + nD
                    if (bc_yhi==3) sa = -sa  ! reflect V in y
                else if (xhi_db .and. i .eq. nx .and. .not. yhi_db) then
                    ja = k_ij + nD
                else
                    ! top-right corner
                    ja = k_ij + nD
                    if (bc_yhi==3) sa = -sa  ! reflect V in y
                endif
                
                if (ja > -1) then
                    ! add a new matrix element for interior, wall, Neumann case
                    nelt = nelt+1
                    minfo_matrix_ia(nelt) = k_ij
                    minfo_matrix_ja(nelt) = ja
                    minfo_matrix_sa(nelt) = sa
                endif
                
                    
                ! Matrix element row U(i,j) column V(i+1,j-1):
                sa = alpha*h_ij**2 / (3.d0*dxdy4)
                ja = -1
                if (k_ipjm > -1) then
                    ja = k_ipjm + nD            
                !else if (((k_ijm == -1) .and. (.not. ylo_db)) .or. &
                !         ((k_ipj == -1) .and. (.not. xhi_db))) then
                else if ((.not. ylo_db .or. j>1) .and.            &
                         (.not. xhi_db .or. i .lt. nx)) then
                    hvc = q(5,i+1,j-1)
                    rhs(k_ij) = rhs(k_ij) - sa*hvc   
                else if (k_ijm > -1) then
                    ! at right boundary, use cell below instead
                    ja = k_ijm + nD
                else if (k_ipj > -1) then
                    ! at bottom boundary, use cell to right instead,
                    ja = k_ipj + nD
                    if (bc_ylo==3) sa = -sa  ! reflect V in y
                else if (xhi_db .and. i.eq.nx .and. .not. ylo_db) then
                    ja = k_ij + nD
                else
                    ! bottom-right corner
                    ja = k_ij + nD
                    if (bc_ylo==3) sa = -sa  ! reflect V in y
                endif
                
                if (ja > -1) then
                    ! add a new matrix element for interior, wall, Neumann case
                    nelt = nelt+1
                    minfo_matrix_ia(nelt) = k_ij
                    minfo_matrix_ja(nelt) = ja
                    minfo_matrix_sa(nelt) = sa
                endif

                
                ! Matrix element row U(i,j) column V(i-1,j+1):    
                sa = alpha*h_ij**2 / (3.d0*dxdy4)
                ja = -1
                if (k_imjp > -1) then
                    ja = k_imjp + nD
                !else if (((k_ijp == -1) .and. (.not. yhi_db)) .or. &
                !         ((k_imj == -1) .and. (.not. xlo_db))) then
                else if ((.not. yhi_db .or. j .lt. ny) .and. &
                         (.not. xlo_db .or. i > 1)) then
                    hvc = q(5,i-1,j+1)
                    rhs(k_ij) = rhs(k_ij) - sa*hvc
                else if (k_ijp > -1) then
                    ! at left domain boundary, use cell above instead
                    ja = k_ijp + nD
                else if (k_imj > -1) then
                    ! at top domain boundary, use cell to left instead,
                    ja = k_imj + nD
                    if (bc_yhi==3) sa = -sa  ! reflect V in y
                else if (xlo_db .and. i .eq. 1 .and. .not. yhi_db) then
                    ja = k_ij + nD
                else
                    ! top-left corner
                    ja = k_ij + nD
                    if (bc_yhi==3) sa = -sa  ! reflect V in y
                endif
                
                if (ja > -1) then
                    ! add a new matrix element for interior, wall, Neumann case
                    nelt = nelt+1
                    minfo_matrix_ia(nelt) = k_ij
                    minfo_matrix_ja(nelt) = ja
                    minfo_matrix_sa(nelt) = sa
                endif
                
                
                ! Matrix element row U(i,j) column V(i-1,j-1):
                sa = -alpha*h_ij**2 / (3.d0*dxdy4)
                ja = -1
                if (k_imjm > -1) then
                    ja = k_imjm + nD
                !else if (((k_ijm == -1) .and. (.not. ylo_db)) .or. &
                !         ((k_imj == -1) .and. (.not. xlo_db))) then
                else if ((.not. ylo_db .or. j>1) .and.      &
                         (.not. xlo_db .or. i>1)) then
                    hvc = q(5,i-1,j-1)
                    rhs(k_ij) = rhs(k_ij) - sa*hvc
                else if (k_ijm > -1) then
                    ! at left boundary, use cell below instead
                   ja = k_ijm + nD
                else if (k_imj > -1) then
                    ! at bottom boundary, use cell to left instead,
                    ja = k_imj + nD
                    if (bc_ylo==3) sa = -sa  ! reflect V in y
                else if (xlo_db .and. i .eq. 1 .and. .not. ylo_db) then
                   ja = k_ij + nD
                else
                    ! bottom-left corner
                    ja = k_ij + nD
                    if (bc_ylo==3) sa = -sa  ! reflect V in y
                endif
                
                if (ja > -1) then
                    ! add a new matrix element for interior, wall, Neumann case
                    nelt = nelt+1
                    minfo_matrix_ia(nelt) = k_ij
                    minfo_matrix_ja(nelt) = ja
                    minfo_matrix_sa(nelt) = sa
                endif


                !-----------------------------------------------
                ! -D21 block (cross derivatives
                ! row ia = k_ij + nD  for hv corrections in cell (i,j)
                ! columns k_ipjp and other neighbors for hu corrections

                ! Matrix element row V(i,j) column U(i,j):
                ! NEW MATRIX ELEMENT FOR SGN WITH VARYING TOPO
                sa = alpha*(0.5d0*h_ij*Bxy(i,j) + etay*Bx(i,j))
                nelt = nelt+1
                minfo_matrix_ia(nelt) = k_ij + nD
                minfo_matrix_ja(nelt) = k_ij
                minfo_matrix_sa(nelt) = sa
                
                ! Matrix element row V(i,j) column U(i+1,j):
                ! NEW MATRIX ELEMENT FOR SGN
                sa = -alpha*h_ij*(hy + 0.5d0*By(i,j))/(2.d0*dxm)
                ja = -1
                if (k_ipj > -1) then
                    ja = k_ipj
                else if (.not. xhi_db) then
                    huc = q(4,i+1,j)
                    rhs(k_ij+nD) = rhs(k_ij+nD) - sa*huc
                else
                    ! at right boundary, use cell ij instead,
                    ja = k_ij
                    if (bc_xhi==3) sa = -sa  ! reflect U in x
                endif
                
                if (ja > -1) then
                    ! add a new matrix element for interior, wall, Neumann case
                    nelt = nelt+1
                    minfo_matrix_ia(nelt) = k_ij + nD
                    minfo_matrix_ja(nelt) = ja
                    minfo_matrix_sa(nelt) = sa
                endif
                
                
                ! Matrix element row V(i,j) column U(i-1,j):
                ! NEW MATRIX ELEMENT FOR SGN
                sa = alpha*h_ij*(hy + 0.5d0*By(i,j))/(2.d0*dxm)
                ja = -1
                if (k_imj > -1) then
                    ja = k_imj
                else if (.not. xlo_db) then
                    huc = q(4,i-1,j)
                    rhs(k_ij+nD) = rhs(k_ij+nD) - sa*huc
                else
                    ! at left boundary, use cell ij instead,
                    ja = k_ij
                    if (bc_xlo==3) sa = -sa  ! reflect U in x
                endif
                
                if (ja > -1) then
                    ! add a new matrix element for interior, wall, Neumann case
                    nelt = nelt+1
                    minfo_matrix_ia(nelt) = k_ij + nD
                    minfo_matrix_ja(nelt) = ja
                    minfo_matrix_sa(nelt) = sa
                endif
                
                
                ! Matrix element row V(i,j) column U(i,j+1):
                ! NEW MATRIX ELEMENT FOR SGN WITH TOPO
                sa = alpha*0.5d0*h_ij*Bx(i,j) / (2.d0*dym)
                ja = -1
                if (k_ijp > -1) then
                    ja = k_ijp ! FIXED BUG2
                else if (.not. yhi_db) then
                    huc = q(4,i,j+1)
                    rhs(k_ij) = rhs(k_ij) - sa*huc
                else
                    ! at top boundary, use cell ij instead,
                    ja = k_ij
                    ! no reflection of U at top wall
                endif
                
                if (ja > -1) then
                    ! add a new matrix element for interior, wall, Neumann case
                    nelt = nelt+1
                    minfo_matrix_ia(nelt) = k_ij + nD
                    minfo_matrix_ja(nelt) = ja
                    minfo_matrix_sa(nelt) = sa
                endif

                ! Matrix element row V(i,j) column U(i,j-1): ! FIXED BUG2
                ! NEW MATRIX ELEMENT FOR SGN WITH TOPO
                sa = -alpha*0.5d0*h_ij*Bx(i,j) / (2.d0*dym)
                ja = -1
                if (k_ijm > -1) then
                    ja = k_ijm ! FIXED BUG2
                else if (.not. ylo_db) then
                    huc = q(4,i,j-1)
                    rhs(k_ij) = rhs(k_ij) - sa*huc
                else
                    ! at bottom boundary, use cell ij instead,
                    ja = k_ij ! FIXED BUG2
                    ! no reflection of U at bottom wall
                endif
                
                if (ja > -1) then
                    ! add a new matrix element for interior, wall, Neumann case
                    nelt = nelt+1
                    minfo_matrix_ia(nelt) = k_ij + nD
                    minfo_matrix_ja(nelt) = ja
                    minfo_matrix_sa(nelt) = sa
                endif

                
                ! Matrix element row V(i,j) column U(i+1,j+1):
                sa = -alpha*h_ij**2 / (3.d0*dxdy4)
                ja = -1
                if (k_ipjp > -1) then
                    ja = k_ipjp
                !else if (((k_ijp == -1) .and. (.not. yhi_db)) .or. &
                !         ((k_ipj == -1) .and. (.not. xhi_db))) then
                else if ((.not. yhi_db .or. j.lt.ny) .and. &
                         (.not. xhi_db .or. i.lt.nx)) then
                    huc = q(4,i+1,j+1)
                    rhs(k_ij+nD) = rhs(k_ij+nD) - sa*huc
                else if (k_ijp > -1) then
                    ! at right boundary, use cell above instead,
                    ja = k_ijp
                    if (bc_xhi==3) sa = -sa  ! reflect U in x
                else if (k_ipj > -1) then
                    ! at top boundary, use cell to right instead,
                    ja = k_ipj
                else if (yhi_db .and. j .eq. ny .and. .not. xhi_db) then
                    ja = k_ij
                else
                    ! top-right corner
                    ja = k_ij ! FIXED BUG
                    if (bc_xhi==3) sa = -sa  ! reflect U in x
                endif
                
                if (ja > -1) then
                    ! add a new matrix element for interior, wall, Neumann case
                    nelt = nelt+1
                    minfo_matrix_ia(nelt) = k_ij + nD
                    minfo_matrix_ja(nelt) = ja
                    minfo_matrix_sa(nelt) = sa
                endif
                
                
                ! Matrix element row V(i,j) column U(i+1,j-1):
                sa = alpha*h_ij**2 / (3.d0*dxdy4)
                ja = -1
                if (k_ipjm > -1) then
                    ja = k_ipjm
                !else if (((k_ijm == -1) .and. (.not. ylo_db)) .or. &
                !         ((k_ipj == -1) .and. (.not. xhi_db))) then
                else if ((.not. ylo_db .or. j>1) .and. &
                         (.not. xhi_db .or. i .lt. nx)) then
                    huc = q(4,i+1,j-1)
                    rhs(k_ij+nD) = rhs(k_ij+nD) - sa*huc
                else if (k_ijm > -1) then
                    ! at right boundary, use cell below instead,
                    ja = k_ijm
                    if (bc_xhi==3) sa = -sa  ! reflect U in x
                else if (k_ipj > -1) then
                    ! at bottom boundary, use cell to right instead,
                    ja = k_ipj
                else if (ylo_db .and. j .eq. 1 .and. .not. xhi_db) then
                    ja = k_ij
                else
                    ! bottom-right corner
                    ja = k_ij ! FIXED BUG
                    if (bc_xhi==3) sa = -sa  ! reflect U in x
                endif
                
                if (ja > -1) then
                    ! add a new matrix element for interior, wall, Neumann case
                    nelt = nelt+1
                    minfo_matrix_ia(nelt) = k_ij + nD
                    minfo_matrix_ja(nelt) = ja
                    minfo_matrix_sa(nelt) = sa
                    if (debug) write(67,*) i,j,i+1,j-1,c,nelt,sa
                endif
                
                
                ! Matrix element row V(i,j) column U(i-1,j+1):
                sa = alpha*h_ij**2 / (3.d0*dxdy4)
                ja = -1
                if (k_imjp > -1) then
                    ja = k_imjp
                !else if (((k_ijp == -1) .and. (.not. yhi_db)) .or. &
                !         ((k_imj == -1) .and. (.not. xlo_db))) then
                else if ((.not. yhi_db .or. j .lt. ny) .and. &
                         (.not. xlo_db .or. i>1)) then
                    huc = q(4,i-1,j+1)
                    rhs(k_ij+nD) = rhs(k_ij+nD)  - sa*huc
                else if (k_ijp > -1) then
                    ! at left boundary, use cell above instead,
                    ja = k_ijp
                    if (bc_xlo==3) sa = -sa  ! reflect U in x
                else if (k_imj > -1) then
                    ! at top boundary, use cell to left instead,
                    ja = k_imj
                else if (yhi_db .and. j.eq.ny .and. .not. xlo_db) then
                    ja = k_ij
                else
                    ! top-left corner
                    ja = k_ij !FIXED BUG
                    if (bc_xlo==3) sa = -sa  ! reflect U in x
                endif
                
                if (ja > -1) then
                    ! add a new matrix element for interior, wall, Neumann case
                    nelt = nelt+1
                    minfo_matrix_ia(nelt) = k_ij + nD
                    minfo_matrix_ja(nelt) = ja
                    minfo_matrix_sa(nelt) = sa
                endif


                ! Matrix element row V(i,j) column U(i-1,j-1):
                sa = -alpha*h_ij**2 / (3.d0*dxdy4)  
                ja = -1
                if (k_imjm > -1) then
                    ja = k_imjm
                !else if (((k_ijm == -1) .and. (.not. ylo_db)) .or. &
                !         ((k_imj == -1) .and. (.not. xlo_db))) then
                else if ((.not. ylo_db .or. j>1) .and. &
                         (.not. xlo_db .or. i>1)) then
                    huc = q(4,i-1,j-1)
                    rhs(k_ij+nD) = rhs(k_ij+nD)  - sa*huc
                else if (k_ijm > -1) then
                    ! at left boundary, use cell below instead,
                    ja = k_ijm
                    if (bc_xlo==3) sa = -sa  ! reflect U in x
                else if (k_imj > -1) then
                    ! at bottom boundary, use cell to left instead,
                    ja = k_imj
                else if (ylo_db .and. j .eq. 1 .and. .not. xlo_db) then
                    ja = k_ij
                else
                    ! bottom-left corner
                    ja = k_ij !FIXED BUG
                    if (bc_xlo==3) sa = -sa  ! reflect U in x
                endif
                
                if (ja > -1) then
                    ! add a new matrix element for interior, wall, Neumann case
                    nelt = nelt+1
                    minfo_matrix_ia(nelt) = k_ij + nD
                    minfo_matrix_ja(nelt) = ja
                    minfo_matrix_sa(nelt) = sa
                endif
                
 
                !-------------------------------------------------------
                ! Right hand sides for vector elements k_ij and k_ij+nD
                ! Need to add comments on SGN RHS.
                
              if (debug) then
                  write(67,*) '++before  i,j,rhs = ',i,j,rhs(k_ij),rhs(k_ij + nD)
              endif 
              
              !RHS for SGN 
              phix = (phi(i+1,j) - phi(i-1,j))/(2.d0*dxm)
              phiy = (phi(i,j+1) - phi(i,j-1))/(2.d0*dym)
                            
              wx = (w(i+1,j) - w(i-1,j))/(2.d0*dxm)
              wy = (w(i,j+1) - w(i,j-1))/(2.d0*dym)
              
              etax = (eta(i+1,j) - eta(i-1,j))/(2.d0*dxm)
              etay = (eta(i,j+1) - eta(i,j-1))/(2.d0*dym)
                                 
              rhs(k_ij) = rhs(k_ij)  +  (grav/alpha * etax      &
                    + 2.d0*h_ij*(h_ij/3.d0 * phix &
                    + phi(i,j) * (hx + 0.5d0*Bx(i,j)))   &
                    + 0.5d0*h_ij*wx + w(i,j)*etax)

              rhs(k_ij+nD) = rhs(k_ij+nD) +  (grav/alpha * etay &
                    + 2.d0*h_ij*(h_ij/3.d0 * phiy &
                    + phi(i,j) * (hy + 0.5d0*By(i,j)))   &
                    + 0.5d0*h_ij*wy + w(i,j)*etay)


              if (debug) then
                  write(67,*) '++after   i,j,rhs = ',i,j,rhs(k_ij),rhs(k_ij + nD)
              endif 

              if (debug) then
                write(44,998) nelt,nelt-neltSt
 998                format("                               ending with nelt ",i6,"   used ",i5)
              endif
                     
<<<<<<< HEAD
            enddo
        enddo

        if (debug .and. .false.) then ! dump matrix to look for singularity 
           write(88,*)" level ",levelBouss
=======

        if (debug) then ! dump matrix to look for singularity 
           write(88,*)" triplets for i,j ",i,j," level  ",levelBouss
>>>>>>> 162d2c2f
           do k = neltBegin+1, nelt
              !write(88,103) minfo_matrix_ia(k),minfo_matrix_ja(k),minfo_matrix_sa(k)
              write(88,103) minfo_matrix_sa(k)
 !103          format(2i8,e16.7)
 103          format(e16.7)
           end do
           write(88,*)

           !close(88)
           !write(89,*)" level ",levelBouss
           !do k = 1,2*numBoussCells
           !   write(89,104) k,rhs(k)
 104          format(i5,e16.7)
           !end do
           !!close(89)
           !!stop
        endif

<<<<<<< HEAD
=======
            enddo
        enddo

>>>>>>> 162d2c2f
        if (debug) then
         if (mptr .eq. 1) then
           write(88,*)" grid ",mptr," level ",levelBouss,"x,y,ia,ja,sa"
           !do ii = 0, nx+1
           !do jj = 0, ny+1
           do ii = 1, nx
           do jj = 1, ny
                k = mi%mindex(ii,jj)
                kd = k + nD
                x = xlow + (ii-.5d0)*dx
                y = ylow + (jj-.5d0)*dy
                write(88,105) x,y,k,minfo_matrix_ia(k),minfo_matrix_ja(k),minfo_matrix_sa(k)
                write(88,105) x,y,k+nD,minfo_matrix_ia(k+nD),minfo_matrix_ja(k+nD),minfo_matrix_sa(k+nD)
 105          format(2e15.7,3i8,e16.7)
 799          format(2i5,4e15.7)
 798          format(6e15.7,3i5)
<<<<<<< HEAD
           end do
           end do
=======
           end do
           end do
>>>>>>> 162d2c2f
           endif
        endif

        
    
    ! put back in struct. May have more grids following    
    minfo%matrix_nelt = nelt
    
#ifdef WHERE_AM_I
  write(*,*) "ending   buildSparseMatrixSGNcoo"
#endif


    return
end subroutine buildSparseMatrixSGNcoo<|MERGE_RESOLUTION|>--- conflicted
+++ resolved
@@ -985,17 +985,9 @@
  998                format("                               ending with nelt ",i6,"   used ",i5)
               endif
                      
-<<<<<<< HEAD
-            enddo
-        enddo
-
-        if (debug .and. .false.) then ! dump matrix to look for singularity 
-           write(88,*)" level ",levelBouss
-=======
 
         if (debug) then ! dump matrix to look for singularity 
            write(88,*)" triplets for i,j ",i,j," level  ",levelBouss
->>>>>>> 162d2c2f
            do k = neltBegin+1, nelt
               !write(88,103) minfo_matrix_ia(k),minfo_matrix_ja(k),minfo_matrix_sa(k)
               write(88,103) minfo_matrix_sa(k)
@@ -1014,12 +1006,9 @@
            !!stop
         endif
 
-<<<<<<< HEAD
-=======
             enddo
         enddo
 
->>>>>>> 162d2c2f
         if (debug) then
          if (mptr .eq. 1) then
            write(88,*)" grid ",mptr," level ",levelBouss,"x,y,ia,ja,sa"
@@ -1036,13 +1025,8 @@
  105          format(2e15.7,3i8,e16.7)
  799          format(2i5,4e15.7)
  798          format(6e15.7,3i5)
-<<<<<<< HEAD
            end do
            end do
-=======
-           end do
-           end do
->>>>>>> 162d2c2f
            endif
         endif
 
