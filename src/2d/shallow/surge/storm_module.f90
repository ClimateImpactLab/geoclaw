--- conflicted
+++ resolved
@@ -129,15 +129,10 @@
         ! Locals
         integer, parameter :: unit = 13
         integer :: i, drag_law, rotation_override
-<<<<<<< HEAD
-        character(len=200) :: storm_file_path, line
-
-=======
         character(len=200) :: storm_file_path, line, wind_file_path, pressure_file_path
         ! integer :: num_storm_files
         ! character(len=200), allocatable, dimension(:) :: storm_files_array
         ! character(len=12) :: landfall_time
->>>>>>> 06315b92
         if (.not.module_setup) then
 
             ! Open file
@@ -171,11 +166,7 @@
                 case(2)
                     rotation => S_rotation
                 case default
-<<<<<<< HEAD
-                    stop " *** ERROR *** Roation override invalid."
-=======
                     stop " *** ERROR *** Rotation override invalid."
->>>>>>> 06315b92
             end select
             read(unit,*)
 
