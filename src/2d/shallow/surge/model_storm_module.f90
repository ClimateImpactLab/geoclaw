--- conflicted
+++ resolved
@@ -471,8 +471,6 @@
                         * exp(1.d0 - (mwr / r)**B) * mod_mws**2.d0 &
                         + (r * f)**2.d0 / 4.d0) - r * f / 2.d0
 
-<<<<<<< HEAD
-=======
                 ! Determine translation speed that should be added to final
                 ! storm wind speed.  This is tapered to zero as the storm wind
                 ! tapers to zero toward the eye of the storm and at long
@@ -480,7 +478,6 @@
                 trans_speed_x = (abs(wind) / mod_mws) * tv(1)
                 trans_speed_y = (abs(wind) / mod_mws) * tv(2)
 
->>>>>>> ca93ffcf
                 ! Convert wind velocity from top of atmospheric boundary layer
                 ! (which is what the Holland curve fit produces) to wind
                 ! velocity at 10 m above the earth's surface
