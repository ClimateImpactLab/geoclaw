

subroutine fgmax_frompatch(mx,my,meqn,mbc,maux,q,aux,dx,dy, &
           xlower,ylower,level,time,time_afterstep)

    ! Do the new fixed grid stuff on all fgrids, updating 
    ! based on the patch passed in.

    use fgmax_module
    use geoclaw_module, only: sea_level, dry_tolerance

    implicit none
    integer, intent(in) :: mx,my,meqn,mbc,maux,level
    real(kind=8), intent(in) :: q(meqn, 1-mbc:mx+mbc, 1-mbc:my+mbc)
    real(kind=8), intent(in) :: aux(maux, 1-mbc:mx+mbc, 1-mbc:my+mbc)
    real(kind=8), intent(in) :: dx,dy,xlower,ylower,time,time_afterstep

    real(kind=8), allocatable, dimension(:,:) :: fg_values
    !integer, allocatable, dimension(:) :: fg_klist ! replaced by fg%klist
    type(fgrid), pointer :: fg
    integer :: ifg,k,mv, fg_klist_length, indexk
    real(kind=8) :: h,B,eta
    real(kind=8) :: x1,x2,y1,y2,x,y,xupper,yupper
    integer :: i1,i2,j1,j2
    integer :: clock_start, clock_finish, clock_rate
    integer :: mythread, omp_get_thread_num
    integer :: i_fg,i1_fg,i2_fg,  j_fg,j1_fg,j2_fg
    
      mythread = 0 ! if not using OpenMP
!$    mythread = omp_get_thread_num()

    !write(6,*) '++++ mythread = ', mythread

    !print *, '+++ FG_DEBUG = ', FG_DEBUG

    if (FG_num_fgrids == 0) then
        return
        endif 

    !write(61,*) '++++ In frompatch, level,mx,my,xlower,ylower'
    !write(61,*) level,mx,my,xlower,ylower
    
    ifg_loop: do ifg=1,FG_num_fgrids
        fg => FG_fgrids(ifg)
        !write(6,*) '++++ in frompatch, tstart,tend: ',fg%tstart_max, fg%tend_max
        !write(6,*) '++++ ifg = ',ifg
        !write(6,*) '++++ fg%xNbb = ',fg%x1bb,fg%x2bb
        !write(61,*) '++++ frompatch xNbb', fg%x1bb, fg%x2bb

        if (FG_DEBUG) then
            write(61,61) ifg,level,time
 61         format('---------- In fgmax_frompatch ----------',/, &
               'ifg = ',i2,' level = ',i1,' time = ',d16.6)
            if (time_afterstep <= minval(fg%t_last_updated)+fg%dt_check) then
                write(61,68) time, minval(fg%t_last_updated)
     68         format('++++ Skipping update at t = ', e20.11,' min t_last = ',&
                       e20.11)
            else
                write(61,67) time, minval(fg%t_last_updated)
     67         format('++++ Doing update at t = ', e20.11,' min t_last = ', &
                       e20.11)
                endif
            endif

!        if ((time >= fg%tstart_max) .and. (time <= fg%tend_max) .and. &
!                (level >= fg%min_level_check) .and. &
!                (level >= minval(fg%levelmax)) .and. &
!                (time_afterstep > minval(fg%t_last_updated)+fg%dt_check)) &
!                then
!            ! Otherwise this level won't update any fg%valuemax elements.
!            !write(61,*) '+++ Setting fg_values'

!        if ((time < fg%tstart_max) .or. (time > fg%tend_max) .or. &
!                (time_afterstep < fg%t_last_updated(level)+fg%dt_check) .or. &
!                (level < fg%min_level_check) .or. &
!                (level < fg%min_levelmax_checked)) then 
                
        if (.not. fg%update_now(level)) then
        
!            if (level == 6) then
!                write(6,601) fg%min_level_check, &
!                 fg%min_levelmax_checked, time_afterstep, &
!                 fg%t_last_updated(level)+fg%dt_check
! 601            format('++++ not now 6: ',2i3,2d26.17)
!                endif
                
            !write(6,*) '++++ nothing:time,level,mythread:',time,level,mythread
            !write(6,*) '++++ tstart,tend: ',fg%tstart_max, fg%tend_max
            !write(6,*) '++++ ',fg%min_level_check, minval(fg%levelmax)
            
            cycle ifg_loop  ! nothing to do, go to next fgmax grid
            endif
            
            
        !===  unindented...
        call system_clock(clock_start,clock_rate)
        
        ! Determine intersection of this patch with bounding box of fgrid:

        xupper = xlower+mx*dx
        yupper = ylower+my*dy
        x1 = max(xlower, fg%x1bb) !- dx
        x2 = min(xupper, fg%x2bb) !+ dx
        y1 = max(ylower, fg%y1bb) !- dy
        y2 = min(yupper, fg%y2bb) !+ dy
        if (FG_DEBUG) then
            write(61,*) 'xlower,xupper: ',xlower,xupper
            write(61,*) 'ylower,yupper: ',ylower,yupper
            write(61,*) 'x1bb, x2bb: ',fg%x1bb, fg%x2bb
            write(61,*) 'y1bb, y2bb: ',fg%y1bb, fg%y2bb
            write(61,*) 'Intersection x1, x2:',x1,x2
            write(61,*) 'Intersection y1, y2:',y1,y2
            endif

        ! If this grid does not intersect the bounding box of fg, do nothing:
        if ((x1 > x2) .or. (y1 > y2)) then
            if (FG_DEBUG) then
                write(61,*) '+++ No intersection found!'
                endif
            !return
            !write(6,*) '++++ No intersection'
            cycle ifg_loop ! go to next fgmax grid
            endif
                    
        
        ! No longer create mask, just use i1,i2, j1,j2 directly
        i1 = max(int((x1 - xlower + 0.5d0*dx) / dx), 0)
        i2 = min(int((x2 - xlower + 0.5d0*dx) / dx) + 1, mx+1)
        j1 = max(int((y1 - ylower + 0.5d0*dy) / dy), 0)
        j2 = min(int((y2 - ylower + 0.5d0*dy) / dy) + 1, my+1)

        if (FG_DEBUG) then
            write(61,*) 'patch intersecting fgrid: i1,i2: ',i1,i2
            write(61,*) 'patch intersecting fgrid: j1,j2: ',j1,j2
            endif

        ! Create list of k values for which (fg%x(k),fg%y(k)) is in patch:
        
        fg_klist_length = 0

        if ((fg%point_style == 2) .or. (fg%point_style == 4)) then
            ! fgmax points are on masked grid giving index of each point,
            ! so we don't need to search through all fg%npts points.
            ! instead just loop over part of masked grid intersecting patch:
            
            i1_fg = max(int((x1 - fg%xll) / fg%dx + 2), 1)
            i2_fg = min(int((x2 - fg%xll) / fg%dx + 1), fg%nx)
            j1_fg = max(int((y1 - fg%yll) / fg%dy + 2), 1)
            j2_fg = min(int((y2 - fg%yll) / fg%dy + 1), fg%ny)
            
            
            !write(6,602) x1,x2,y1,y2
            !write(6,602) xlower,xupper,ylower,yupper
            !write(6,602) fg%x1bb, fg%x2bb, fg%y1bb, fg%y2bb
            !write(6,602) fg%xll, fg%xll+(fg%nx-1)*fg%dx, &
            !             fg%yll, fg%yll+(fg%ny-1)*fg%dy
            !write(6,603) i1,i2,j1,j2, i1_fg, i2_fg, j1_fg, j2_fg
 602        format('+++ xy: ',4f10.3)
 603        format('+++ ij: ',8i7)

 
            do j_fg=j1_fg,j2_fg
                do i_fg=i1_fg,i2_fg
                    if (fg%index(i_fg,j_fg) > 0) then
                        k = fg%index(i_fg,j_fg)
                        fg_klist_length = fg_klist_length+1
                        fg%klist(fg_klist_length,mythread) = k
                        !write(6,*) '++++ k, fg%x(k), fg%y(k): ',k, fg%x(k), fg%y(k)

                        endif
                    enddo
                enddo
        else
            ! we must loop over all fgmax points to look for those on patch:
            do k=1,fg%npts
<<<<<<< HEAD
                ! fg_values is set only at points k where the fgrid intersects the
                ! patch, indicated by mask_fgrid(k) == .true.
                ! Also: only update valuemax if the current patch is at least
                ! as high a level as the patch last used to update:
                if (mask_fgrid(k) .and. (level >= fg%levelmax(k))) then
                    fg%t_last_updated(k) = time
                    do mv=1,FG_NUM_VAL
                        !print *,'+++ updating fg%valuemax(mv,k),fg_values(mv,k):',&
                        !      fg%valuemax(mv,k),fg_values(mv,k)
                        if ((level > fg%levelmax(k)) .or. &
                              (fg_values(mv,k) > fg%valuemax(mv,k))) then
                            fg%valuemax(mv,k) = fg_values(mv,k)
                            ! also keep track of time maximum happened:
                            fg%tmax(mv,k) = time  
                            endif
                        enddo
                    fg%levelmax(k) = level
                    endif

                ! keep track of arrival time...
                ! This might not be correct when there is subsidence or uplift?
!                h = fg_values(1,k)
!                B = fg%aux(level,1,k)
!                eta = h+B
!                if (mask_fgrid(k) .and. &
!                   (level >= fg%min_level_check) .and. &
!                   (h>dry_tolerance) .and. &
!                   (eta > sea_level + fg%arrival_tol) .and. &
!                   (fg%arrival_time(k) == FG_NOTSET)) then
!                        fg%arrival_time(k) = time
!                    endif

=======
                if ((fg%x(k) >= x1) .and. (fg%x(k) <= x2) .and. &
                    (fg%y(k) >= y1) .and. (fg%y(k) <= y2)) then
                        fg_klist_length = fg_klist_length+1
                        fg%klist(fg_klist_length,mythread) = k
                        endif
>>>>>>> eb5ebc98
                enddo
            endif
        
        !write(6,*) '+++ klength = ',   fg_klist_length
         
        if (fg_klist_length == 0) then
            !write(6,*) '++++ t with klength=0: ', time
            cycle ifg_loop  ! go to next fgmax grid
            endif

        ! now fg_values is indexed by indexk where fg%klist(indexk,mythread) = k
        ! and k is the index into the fgmax grid
        ! so fg_values can be much shorter than fg%npts:
        allocate(fg_values(FG_NUM_VAL, fg_klist_length))
        
        !write(6,*) '++++ t, klength, kfirst, klast: ', &
        !        time, fg_klist_length, fg_klist(1), fg_klist(fg_klist_length)
        
    
        ! Interpolate from q on patch to desired values fg_values on fgrid.
        call fgmax_interpolate(mx,my,meqn,mbc,maux,q,aux, &
             dx,dy,xlower,ylower,ifg,level,fg_values, &
             i1,i2,j1,j2,fg%klist(1:fg%npts,mythread), &
             fg_klist_length,fg%npts)

        if (FG_DEBUG) then
            write(61,*) '+++ updating level: ',level
            write(61,*) '+++ in fgmax_frompatch, count = ',fg_klist_length 
            endif

    
        do indexk=1,fg_klist_length
            k = fg%klist(indexk,mythread)
            ! fg_values is set only at points k where the fgrid intersects the
            ! patch, now stored in this list
            ! Also: only update valuemax if the current patch is at least
            ! as high a level as the patch last used to update:
            if ((level >= fg%levelmax(k))) then
                !fg%t_last_updated(k) = time
                do mv=1,FG_NUM_VAL
                    !print *,'+++ updating fg%valuemax(mv,k),fg_values(mv,indexk):',&
                    !      fg%valuemax(mv,k),fg_values(mv,indexk)
                    if ((level > fg%levelmax(k)) .or. &
                          (fg_values(mv,indexk) > fg%valuemax(mv,k))) then
                        fg%valuemax(mv,k) = fg_values(mv,indexk)
                        ! also keep track of time maximum happened:
                        fg%tmax(mv,k) = time  
                        endif
                    enddo
                fg%levelmax(k) = level
                endif

            ! keep track of arrival time...
            ! This might not be correct when there is subsidence or uplift?
            h = fg_values(1,indexk)
            B = fg%aux(level,1,k)
            eta = h+B
            if ((level >= fg%min_level_check) .and. &
               (h>dry_tolerance) .and. &
               (eta > sea_level + fg%arrival_tol) .and. &
               (fg%arrival_time(k) == FG_NOTSET)) then
                    fg%arrival_time(k) = time
                endif

            enddo
            
        deallocate(fg_values)
            
        !call system_clock(clock_finish,clock_rate)
        !write(6,*) '+++ t, cpu time , klength, mythread : ', &
        !    time,(clock_finish - clock_start), fg_klist_length, mythread

        enddo ifg_loop

end subroutine fgmax_frompatch<|MERGE_RESOLUTION|>--- conflicted
+++ resolved
@@ -173,46 +173,11 @@
         else
             ! we must loop over all fgmax points to look for those on patch:
             do k=1,fg%npts
-<<<<<<< HEAD
-                ! fg_values is set only at points k where the fgrid intersects the
-                ! patch, indicated by mask_fgrid(k) == .true.
-                ! Also: only update valuemax if the current patch is at least
-                ! as high a level as the patch last used to update:
-                if (mask_fgrid(k) .and. (level >= fg%levelmax(k))) then
-                    fg%t_last_updated(k) = time
-                    do mv=1,FG_NUM_VAL
-                        !print *,'+++ updating fg%valuemax(mv,k),fg_values(mv,k):',&
-                        !      fg%valuemax(mv,k),fg_values(mv,k)
-                        if ((level > fg%levelmax(k)) .or. &
-                              (fg_values(mv,k) > fg%valuemax(mv,k))) then
-                            fg%valuemax(mv,k) = fg_values(mv,k)
-                            ! also keep track of time maximum happened:
-                            fg%tmax(mv,k) = time  
-                            endif
-                        enddo
-                    fg%levelmax(k) = level
-                    endif
-
-                ! keep track of arrival time...
-                ! This might not be correct when there is subsidence or uplift?
-!                h = fg_values(1,k)
-!                B = fg%aux(level,1,k)
-!                eta = h+B
-!                if (mask_fgrid(k) .and. &
-!                   (level >= fg%min_level_check) .and. &
-!                   (h>dry_tolerance) .and. &
-!                   (eta > sea_level + fg%arrival_tol) .and. &
-!                   (fg%arrival_time(k) == FG_NOTSET)) then
-!                        fg%arrival_time(k) = time
-!                    endif
-
-=======
                 if ((fg%x(k) >= x1) .and. (fg%x(k) <= x2) .and. &
                     (fg%y(k) >= y1) .and. (fg%y(k) <= y2)) then
                         fg_klist_length = fg_klist_length+1
                         fg%klist(fg_klist_length,mythread) = k
                         endif
->>>>>>> eb5ebc98
                 enddo
             endif
         
