--- conflicted
+++ resolved
@@ -10,11 +10,7 @@
         real(kind=8), pointer :: late(:,:,:)
 
         ! Geometry
-<<<<<<< HEAD
-        integer :: num_vars,mx,my,point_style,fgno,output_format,output_style
-=======
         integer :: mx,my,point_style,fgno,output_format,output_style
->>>>>>> 26607fa2
         real(kind=8) :: dx,dy,x_low,x_hi,y_low,y_hi
 
         ! Time Tracking and output types
@@ -23,13 +19,6 @@
 
         integer, allocatable :: output_frames(:)
         real(kind=8), allocatable :: output_times(:)
-<<<<<<< HEAD
-        
-        integer :: nqout ! number of q components to output (+1 for eta)
-        logical, allocatable :: iqout(:)  ! which components to output
-        integer :: bathy_index,eta_index
-        logical :: dclaw  ! False for GeoClaw
-=======
 
         integer :: num_vars ! number of variables to interpolate (num_eqn+3)
         integer :: nqout ! number of q components to output (+1 for eta)
@@ -37,7 +26,6 @@
 
         !logical, allocatable :: iqout(:)  ! which components to output
         integer :: bathy_index,eta_index,time_index
->>>>>>> 26607fa2
 
     end type fgout_grid
 
@@ -57,11 +45,7 @@
     ! Setup routine that reads in the fixed grids data file and sets up the
     ! appropriate data structures
 
-<<<<<<< HEAD
-    subroutine set_fgout(rest,fname)
-=======
     subroutine set_fgout(rest,num_eqn,fname)
->>>>>>> 26607fa2
 
         use amr_module, only: parmunit, tstart_thisrun
         use utility_module, only: parse_values
@@ -79,12 +63,9 @@
         type(fgout_grid), pointer :: fg
         real(kind=8) :: ts
 
-<<<<<<< HEAD
-=======
         integer :: n, iq
         real(kind=8) :: values(num_eqn+2)
         character(len=80) :: str
->>>>>>> 26607fa2
 
         if (.not.module_setup) then
 
@@ -135,9 +116,6 @@
                 read(unit,*) fg%mx, fg%my
                 read(unit,*) fg%x_low, fg%y_low
                 read(unit,*) fg%x_hi, fg%y_hi
-<<<<<<< HEAD
-                read(unit,*) fg%dclaw
-=======
 
                 allocate(fg%q_out_vars(num_eqn+2))  ! for q + eta, topo
                 do iq=1,num_eqn+2
@@ -157,7 +135,6 @@
                     if (fg%q_out_vars(k)) fg%nqout = fg%nqout + 1
                 enddo
                 !fg%nqout = fg%nqout + 1  ! for eta
->>>>>>> 26607fa2
 
 
                 ! Initialize next_output_index
@@ -182,7 +159,6 @@
                            ! only a single fgout time:
                            fg%dt = 0.d0
                        endif
-<<<<<<< HEAD
                    else
                        if (fg%num_output < 2) then
                            print *,'set_fgout: ERROR for fixed grid', i
@@ -204,29 +180,6 @@
                        ! don't write initial time or earlier
                        ts = tstart_thisrun+FGOUT_ttol
                    else
-=======
-                   else
-                       if (fg%num_output < 2) then
-                           print *,'set_fgout: ERROR for fixed grid', i
-                           print *,'end_time > start_time, yet num_output = 1'
-                           print *,'set num_output > 2'
-                           stop
-                       else
-                           fg%dt = (fg%end_time  - fg%start_time) &
-                                               / (fg%num_output - 1)
-                           do k=1,fg%num_output
-                               fg%output_times(k) = fg%start_time + (k-1)*fg%dt
-                           enddo
-                       endif
-                    endif
-                endif
-
-               do k=1,fg%num_output
-                   if (rest) then
-                       ! don't write initial time or earlier
-                       ts = tstart_thisrun+FGOUT_ttol
-                   else
->>>>>>> 26607fa2
                        ! do write initial time
                        ts = tstart_thisrun-FGOUT_ttol
                    endif
@@ -265,79 +218,15 @@
                     print *,'y grid points my <= 0, set my >= 1'
                 endif
 
-<<<<<<< HEAD
-                
-                ! For now, hard-wire with defaults for either GeoClaw or D-Claw
-                ! need to save q plus topo, eta, t for interp in space-time
-                
-                if (fg%dclaw) then
-                    ! For D-Claw:
-                    fg%num_vars = 10
-                    ! for h, hu, hv, hm, pb, hchi, b_eroded, bathy, eta, time
-                else
-                    ! GeoClaw:
-                    fg%num_vars = 6
-                    ! for h, hu, hv, bathy, eta, time
-                endif
-                
-                ! specify which components of q (plus eta?) to output:
-                ! (eventually this should be set from user input)
-
-                if (fg%num_vars == 6) then
-                    ! GeoClaw
-                    ! indexes used in early and late arrays:
-                    ! 1:3 are q variables, 6 is time
-                    fg%bathy_index = 4
-                    fg%eta_index = 5
-
-                    allocate(fg%iqout(4))
-                    fg%iqout(1) = .true.  ! output h?
-                    fg%iqout(2) = .true.  ! output hu?
-                    fg%iqout(3) = .true.  ! output hv?
-                    fg%iqout(4) = .true.  ! output eta?
-                    fg%nqout = 0
-                    do k=1,4
-                        if (fg%iqout(k)) fg%nqout = fg%nqout + 1
-                    enddo
-                endif
-
-                if (fg%num_vars == 10) then
-                    ! D-Claw:
-                    ! indexes used in early and late arrays:
-                    ! 1:7 are q variables, 10 is time
-                    fg%bathy_index = 8
-                    fg%eta_index = 9
-
-                    allocate(fg%iqout(8))
-                    fg%iqout(1) = .true.  ! output h?
-                    fg%iqout(2) = .true.  ! output hu?
-                    fg%iqout(3) = .true.  ! output hv?
-                    fg%iqout(4) = .true.  ! output hm?
-                    fg%iqout(5) = .true.  ! output pb?
-                    fg%iqout(6) = .true.  ! output hchi?
-                    fg%iqout(7) = .true.  ! output beroded?
-                    fg%iqout(8) = .true.  ! output eta?
-                    fg%nqout = 0
-                    do k=1,8
-                        if (fg%iqout(k)) fg%nqout = fg%nqout + 1
-                    enddo
-                endif
-                    
-=======
                 fg%bathy_index = num_eqn + 2
                 fg%eta_index = num_eqn + 1
                 fg%time_index = num_eqn + 3
 
->>>>>>> 26607fa2
                 write(6,*) '+++ nqout = ',fg%nqout
 
                 ! Allocate new fixed grid data arrays at early, late time:
                 ! dimension (10,:,:) to work for either GeoClaw or D-Claw
-<<<<<<< HEAD
-                
-=======
-
->>>>>>> 26607fa2
+
                 allocate(fg%early(10, fg%mx,fg%my))
                 fg%early = nan()
 
@@ -495,11 +384,7 @@
 
 
                     ! save the time this fgout point was computed:
-<<<<<<< HEAD
-                    fg_data(num_vars,ifg,jfg) = t
-=======
                     fg_data(fgrid%time_index,ifg,jfg) = t
->>>>>>> 26607fa2
 
 
                 endif ! if fgout point is on this grid
@@ -559,11 +444,7 @@
                                            "a10,'             format'/,/)"
 
         ! Other locals
-<<<<<<< HEAD
-        integer :: i,j,m,iq,k
-=======
         integer :: i,j,m,iq,k,jq,num_eqn
->>>>>>> 26607fa2
         real(kind=8) :: t0,tf,tau, qaug(10)
         real(kind=8), allocatable :: qeta(:,:,:)
         real(kind=4), allocatable :: qeta4(:,:,:)
@@ -637,54 +518,6 @@
                     endif
                 endif
 
-<<<<<<< HEAD
-                ! Output the conserved quantities and eta value
-                iq = 1
-                ! qaug(1:3) are h,hu,hv for both GeoClaw and D-Claw:
-                if (fgrid%iqout(1)) then
-                    qeta(iq,i,j) = qaug(1) ! h
-                    iq = iq+1
-                endif
-                if (fgrid%iqout(2)) then
-                    qeta(iq,i,j) = qaug(2) ! hu
-                    iq = iq+1
-                endif
-                if (fgrid%iqout(3)) then
-                    qeta(iq,i,j) = qaug(3) ! hv
-                    iq = iq+1
-                endif
-                
-                if (fgrid%num_vars == 6) then
-                    ! GeoClaw:
-                    if (fgrid%iqout(4)) then
-                        qeta(iq,i,j) = qaug(5) ! eta since qaug(4)=topo
-                        iq = iq+1
-                    endif
-                    
-                else if (fgrid%num_vars == 10) then
-                    ! D-Claw:
-                    if (fgrid%iqout(4)) then
-                        qeta(iq,i,j) = qaug(4) ! hm
-                        iq = iq+1
-                    endif
-                    if (fgrid%iqout(5)) then
-                        qeta(iq,i,j) = qaug(5) ! pb
-                        iq = iq+1
-                    endif
-                    if (fgrid%iqout(6)) then
-                        qeta(iq,i,j) = qaug(6) ! hchi
-                        iq = iq+1
-                    endif
-                    if (fgrid%iqout(7)) then
-                        qeta(iq,i,j) = qaug(7) ! b_eroded
-                        iq = iq+1
-                    endif
-                    if (fgrid%iqout(8)) then
-                        qeta(iq,i,j) = qaug(9) ! eta since qaug(8)=topo
-                        iq = iq+1
-                    endif
-                endif
-=======
                 ! Output the requested quantities and eta value:
 
                 iq = 1
@@ -700,7 +533,6 @@
                 !qeta(iq,i,j) = qaug(fgrid%eta_index)
                 ! NOTE: qaug(fgrid%bathy_index) contains topo B value
 
->>>>>>> 26607fa2
             enddo
         enddo
 
@@ -712,21 +544,8 @@
         ! convert out_index to a string of length at least 4 with leading 0's
         write(cframeno, '(I0.4)') out_index
 
-<<<<<<< HEAD
-        cframeno = '0000'
-        iframe = out_index
-        iframe1 = iframe
-        do ipos=4,1,-1
-            idigit = mod(iframe1,10)
-            cframeno(ipos:ipos) = char(ichar('0') + idigit)
-            iframe1 = iframe1/10
-            enddo
-
-        fg_filename = 'fgout' // cfgno // '.q' // cframeno
-=======
 
         fg_filename = 'fgout' // trim(cfgno) // '.q' // trim(cframeno)
->>>>>>> 26607fa2
 
         open(unit,file=fg_filename,status='unknown',form='formatted')
 
@@ -748,22 +567,14 @@
 
         if (fgrid%output_format == 3) then
             ! binary output goes in .b file as full 8-byte (float64):
-<<<<<<< HEAD
-            fg_filename = 'fgout' // cfgno // '.b' // cframeno
-=======
             fg_filename = 'fgout' // trim(cfgno) // '.b' // trim(cframeno)
->>>>>>> 26607fa2
             open(unit=unit, file=fg_filename, status="unknown",    &
                  access='stream')
             write(unit) qeta
             close(unit)
         else if (fgrid%output_format == 2) then
             ! binary output goes in .b file as 4-byte (float32):
-<<<<<<< HEAD
-            fg_filename = 'fgout' // cfgno // '.b' // cframeno
-=======
             fg_filename = 'fgout' // trim(cfgno) // '.b' // trim(cframeno)
->>>>>>> 26607fa2
             open(unit=unit, file=fg_filename, status="unknown",    &
                  access='stream')
             allocate(qeta4(fgrid%nqout, fgrid%mx, fgrid%my))
@@ -790,11 +601,7 @@
             write(6,*) '*** should be ascii, binary32, or binary64'
         endif
 
-<<<<<<< HEAD
-        fg_filename = 'fgout' // cfgno // '.t' // cframeno
-=======
         fg_filename = 'fgout' // trim(cfgno) // '.t' // trim(cframeno)
->>>>>>> 26607fa2
         open(unit=unit, file=fg_filename, status='unknown', form='formatted')
         ! time, num_eqn+1, num_grids, num_aux, num_dim, num_ghost:
         write(unit, t_file_format) out_time, fgrid%nqout, 1, 0, 2, 0,file_format
@@ -803,13 +610,6 @@
         print "(a,i4,a,i4,a,e18.8)",'Writing fgout grid #',fgrid%fgno, &
               '  frame ',out_index,' at time =',out_time
 
-<<<<<<< HEAD
-        ! Index into qeta for binary output
-        ! Note that this implicitly assumes that we are outputting only h, hu, hv
-        ! and will not output more (change num_eqn parameter above)
-
-=======
->>>>>>> 26607fa2
     end subroutine fgout_write
 
 
