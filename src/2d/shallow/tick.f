c
c  -------------------------------------------------------------
c
      subroutine tick(nvar,cut,nstart,vtime,time,naux,start_time,
     &                rest,dt_max)
c
      use geoclaw_module
      use refinement_module, only: varRefTime
      use amr_module
      use topo_module, only: dt_max_dtopo, num_dtopo, topo_finalized,
     &                       aux_finalized, topo0work
      use gauges_module, only: setbestsrc, num_gauges
      use gauges_module, only: print_gauges_and_reset_nextLoc

      use storm_module, only: landfall, display_landfall_time
      use fgmax_module, only: FG_num_fgrids, FG_fgrids, fgrid
      use fgout_module, only: FGOUT_num_grids, FGOUT_fgrids,
     &                         fgout_write,fgout_grid, FGOUT_ttol

      implicit double precision (a-h,o-z)

      logical vtime,dumpout/.false./,dumpchk/.false./,rest,dump_final
      logical stopFound
      dimension dtnew(maxlv), ntogo(maxlv), tlevel(maxlv)
      integer(kind=8) :: clock_start, clock_finish, clock_rate
      integer(kind=8) :: tick_clock_finish, tick_clock_rate
      integer ifg
      character(len=128) :: time_format
      real(kind=8) cpu_start,cpu_finish
      type(fgrid), pointer :: fg
      type(fgout_grid), pointer :: fgout
<<<<<<< HEAD
=======
      logical :: debug
>>>>>>> 62c94af0

c
c :::::::::::::::::::::::::::: TICK :::::::::::::::::::::::::::::
c  main driver routine.  controls:
c        integration  of all grids.
c        error estimation / regridding
c        output counting
c        updating of fine to coarse grids

c  parameters:
c     nstop   = # of coarse grid time steps to be taken
c     iout    = output interval every 'iout' coarse time steps
c               (if 0, not used - set to inf.)
c     vtime   = true for variable timestep, calculated each coarse step
c
c  integration strategy is to advance a fine grid until it catches
c  up to the coarse grid. this strategy is applied recursively.
c  coarse grid goes first.
c
c  nsteps: used to count how number steps left for a level to be
c          integrated before it catches up with the next coarser level.
c  ncycle: counts number of coarse grid steps = # cycles.
c
c  icheck: counts the number of steps (incrementing by 1
c          each step) to keep track of when that level should
c          have its error estimated and finer levels should be regridded.
c ::::::::::::::::::::::::::::::::::::;::::::::::::::::::::::::::
c


      ncycle         = nstart
      call setbestsrc()     ! need at very start of run, including restart
      if (iout .eq. 0) then
c        # output_style 1 or 2
         iout  = iinfinity
         nextout = 0
         if (nout .gt. 0) then
            nextout = 1
            if (nstart .gt. 0) then
c              # restart: make sure output times start after restart time
               do ii = 1, nout
                 if (tout(ii) .gt. time) then
                   nextout = ii
                   go to 2
                 endif
               end do
  2         continue
            endif
         endif
      endif

      nextchk = 1
      if ((nstart .gt. 0) .and. (abs(checkpt_style).eq.2)) then
c        if this is a restart, make sure chkpt times start after restart time
         do ii = 1, nchkpt
           if (tchk(ii) .gt. time) then
              nextchk = ii
              go to 3
              endif
           enddo
  3      continue
         endif

      tlevel(1)      = time

      do 5 i       = 2, mxnest
       tlevel(i) = tlevel(1)
 5     continue

c
c  ------ start of coarse grid integration loop. ------------------
c
 20   if (ncycle .ge. nstop .or. time .ge. tfinal) goto 999

      if (nout .gt. 0) then
          if (nextout  .le. nout) then
             outtime       = tout(nextout)
          else
             outtime       = rinfinity
          endif
      else
          outtime = tfinal
      endif

      if (nextchk  .le. nchkpt) then
         chktime       = tchk(nextchk)
      else
         chktime       = rinfinity
      endif

      dumpout = .false.  !# may be reset below

      if (time.lt.outtime .and. time+1.001*possk(1) .ge. outtime) then
c        ## adjust time step  to hit outtime exactly, and make output
c        #  apr 2010 mjb: modified so allow slightly larger timestep to
c        #  hit output time exactly, instead of taking minuscule timestep
c        #  should still be stable since increase dt in only 3rd digit.
         oldposs = possk(1)
         possk(1) = outtime - time
c        write(*,*)" old possk is ", possk(1)
         diffdt = oldposs - possk(1)  ! if positive new step is smaller


         if (.false.) then  
            write(*,122) diffdt,outtime  ! notify of change
 122        format(" Adjusting timestep by ",e10.3,
     .             " to hit output time of ",e13.6)
c           write(*,*)" new possk is ", possk(1)
            if (diffdt .lt. 0.) then ! new step is slightly larger
              pctIncrease = -100.*diffdt/oldposs   ! minus sign to make whole expr. positive
              write(*,123) pctIncrease
 123          format(" New step is ",e9.2," % larger.",
     .               "  Should still be stable")
              endif
            endif


         do i = 2, mxnest
            possk(i) = possk(i-1) / kratio(i-1)
            enddo
         if (nout .gt. 0) then
            nextout = nextout + 1
            dumpout = .true.
            endif
      endif


      if (time.lt.chktime .and. time + possk(1) .ge. chktime) then
c        ## adjust time step  to hit chktime exactly, and do checkpointing
         possk(1) = chktime - time
         do 13 i = 2, mxnest
 13         possk(i) = possk(i-1) / kratio(i-1)
         nextchk = nextchk + 1
        dumpchk = .true.
      else
        dumpchk = .false.
      endif

c
      level        = 1
      ntogo(level) = 1
      dtnew(1:maxlv) = rinfinity
C       do i = 1, maxlv
C          dtnew(i)  = rinfinity
C       enddo

c     We should take at least one step on all levels after any
c     moving topography (dtopo) has been finalized to insure that
c     all aux arrays are consistent with the final topography.
c     The variable aux_finalized is incremented so that we can check
c     if this is true by checking if aux_finalized == 2 elsewhere in code.

      if (aux_finalized .eq. 1 .and. num_dtopo > 0) then
c         # this is only true once, and only if there was moving topo
          deallocate(topo0work)
          endif 
      if (topo_finalized .and. (aux_finalized .lt. 2)) then
          aux_finalized = aux_finalized + 1
          endif

    
c
c     ------------- regridding  time?  ---------
c
c check if either
c   (i)  this level should have its error estimated before being advanced
c   (ii) this level needs to provide boundary values for either of
c        next 2 finer levels to have their error estimated.
c        this only affects two grid levels higher, occurs because
c        previous time step needs boundary vals for giant step.
c  no error estimation on finest possible grid level
c
 60       continue
          if (icheck(level) .ge. kcheck) then
               lbase = level
          else if (level+1 .ge. mxnest) then
               go to 90
          else if (icheck(level+1) .ge. kcheck) then
               lbase = level+1
          else if (level+2 .ge. mxnest) then
               go to 90
          else if (icheck(level+2) .ge. kcheck) then
               lbase = level+2
          else
               go to 90
          endif
          if (lbase .eq. mxnest .or. lbase .gt. lfine) go to 70
c
c regrid level 'lbase+1' up to finest level.
c level 'lbase' stays fixed.
c
          if (rprint) write(outunit,101) lbase
101       format(8h  level ,i5,32h  stays fixed during regridding )

          call system_clock(clock_start,clock_rate)
          call cpu_time(cpu_start)
          debug = .false.
          if (debug) then
              write(*,*)" before regrid lbase ",lbase," time ",
     &                    tlevel(lbase)
              !call valout(lbase+1,lfine,time,nvar,naux)
              call valout(lbase,lfine,time,nvar,naux)
          endif
          call regrid(nvar,lbase,cut,naux,start_time)

          ! output new grids for debugging:
          if (debug)
     .    call valout(lbase+1,lfine,tlevel(lbase+1),nvar,naux)

          if (debug) then
              write(*,*)" after regrid at time ",tlevel(lbase)
              !call valout(lbase+1,lfine,time,nvar,naux)
              call valout(lbase,lfine,time,nvar,naux)
          endif
          call system_clock(clock_finish,clock_rate)
          call cpu_time(cpu_finish)
          timeRegridding = timeRegridding + clock_finish - clock_start
          timeRegriddingCPU=timeRegriddingCPU+cpu_finish-cpu_start

          call setbestsrc()     ! need at every grid change
c         call conck(1,nvar,naux,time,rest)
c         call outtre(lstart(lbase+1),.true.,nvar,naux)
c note negative time to signal regridding output in plots
c         call valout(lbase,lfine,-tlevel(lbase),nvar,naux)
c
c  maybe finest level in existence has changed. reset counters.
c
          if (rprint .and. lbase .lt. lfine) then
             call outtre(lstart(lbase+1),printout,nvar,naux)
          endif
 70       continue
          do 80  i  = lbase, lfine
 80          icheck(i) = 0
          do 81  i  = lbase+1, lfine
 81          tlevel(i) = tlevel(lbase)
c
c          MJB: modified to check level where new grids start, which is lbase+1
          !if (verbosity_regrid.ge.lbase+1) then
          if (.false.) then  ! don't need to print these every time
                 do levnew = lbase+1,lfine
                     write(6,1006) intratx(levnew-1),intraty(levnew-1),
     &                             kratio(levnew-1),levnew
 1006                format('   Refinement ratios...  in x:', i3, 
     &                 '  in y:',i3,'  in t:',i3,' for level ',i4)
                 end do

              endif

c  ------- done regridding --------------------
c
c integrate all grids at level 'level'.
c
 90       continue

          ! Only compute the mininum of fg%levelmax if necessary,
          ! and only once per time step on each level, not on each patch:
          do ifg=1,FG_num_fgrids
              fg => FG_fgrids(ifg)
              if (fg%min_level_check == mxnest) then
                  fg%min_levelmax_checked = mxnest
                else
                  fg%min_levelmax_checked = minval(fg%levelmax)
                endif
                enddo
c 
c         ! time after step:
          timenew = tlevel(level)+possk(level)

          ! is it time to update fgmax grids on any level?
          ! if so, set fg%update_now(level) to .true.
          do ifg=1,FG_num_fgrids
              fg => FG_fgrids(ifg)
              if ((timenew >= fg%tstart_max) .and. 
     &            (timenew <= fg%tend_max) .and.
     &            (timenew >= fg%t_last_updated(level)  
     &                         + fg%dt_check) .and.
     &            (level >= fg%min_level_check) .and.
     &            (level >= fg%min_levelmax_checked)) then 

                      fg%update_now(level) = .true.
                      fg%t_last_updated(level) = timenew
                      !write(6,660) level, timenew
 660                  format('+++ update fgmax on level ',i1,
     &                       ' at t = ',f12.2)
              else
                      fg%update_now(level) = .false.
                      endif
              enddo


          call advanc(level,nvar,dtlevnew,vtime,naux)


c Output time info
          timenew = tlevel(level)+possk(level)
          time_format = "(' AMRCLAW: level ',i2,'  CFL = ',e8.3," //
     &                  "'  dt = ',e10.4,  '  final t = ',e12.6)"
          if (display_landfall_time) then
c           Convert time to days            
            timenew = timenew / (3.6d3 * 24d0)
            time_format = "(' AMRCLAW: level ',i2,'  CFL = ',e8.3," //
     &                  "'  dt = ',e10.4,  '  final t = ', f5.2)"
          end if
          if (tprint) then
              write(outunit, time_format) level, cfl_level, 
     &                                    possk(level), timenew
          endif
          if (method(4).ge.level) then
              print time_format, level, cfl_level, possk(level), timenew
          endif

c        # to debug individual grid updates...
c        call valout(level,level,time,nvar,naux)
c
c done with a level of integration. update counts, decide who next.
c
          ntogo(level)  = ntogo(level) - 1
          dtnew(level)  = dmin1(dtnew(level),dtlevnew)
          tlevel(level) = tlevel(level) + possk(level)
          icheck(level) = icheck(level) + 1
c
          if (level .lt. lfine) then
             level = level + 1
c            #  check if should adjust finer grid time step to start wtih
             if (((possk(level-1) - dtnew(level-1))/dtnew(level-1)) .gt.
     .            .05) then
                dttemp = dtnew(level-1)/kratio(level-1)
                ntogo(level) = (tlevel(level-1)-tlevel(level))/dttemp+.9
              else
                ntogo(level) = kratio(level-1)
              endif
             possk(level) = possk(level-1)/ntogo(level)
             go to 60
          endif

c         write(6,*) '+++ in tick, done with level',level,
c    &               ' tlevel = ',tlevel(1:level)
<<<<<<< HEAD
      
=======

>>>>>>> 62c94af0
c         When we reach here, we are done with grid patches at 
c         the finest level with grids present at this time

c     ---- fgout output ----
c     This used to be done in stepgrid.f, but only needs to be done
c     after all patches at finest level have been advanced.

      tc0 = tlevel(level)  ! current time on finest level present
      !write(6,*) '+++ tick: tc0 = ',tc0
      
      do ng=1,FGOUT_num_grids
        fgout => FGOUT_fgrids(ng)
        
        do ioutfg=1,fgout%num_output
            if (fgout%output_frames(ioutfg) == -1) then
                ! this time not yet written out
                if (fgout%output_times(ioutfg) < 
     &                 tc0+FGOUT_ttol) then
                     toutfg = fgout%output_times(ioutfg)
c                     write(6,*) '+++ tick call fgrid_out, frame, t: ',
c     &                          ioutfg,toutfg
                     call fgout_write(fgout,toutfg,ioutfg)
                     fgout%output_frames(ioutfg) = ioutfg
                     fgout%next_output_index = ioutfg+1
                endif
            endif
        enddo
      enddo
c     ---- end fgout output ----
c
 105      if (level .eq. 1) go to 110
              if (ntogo(level) .gt. 0) then
c                same level goes again. check for ok time step
 106             if ((possk(level)-dtnew(level))/dtnew(level)
     .                .gt. .05)  then

                    write(6,601) level, time
 601                format(" ***adjusting timestep for level ", i3,
     &                     " at t = ",d16.6)
                    print *,"    old ntogo dt",ntogo(level),possk(level)

c                   adjust time steps for this and finer levels

                    ! try computing ntogo properly (worked better in BoussDev)
                    ! (old way was to repeatedly increment by 1)
                    new_ntogo = ceiling(((tlevel(level-1)
     &                              -tlevel(level)) / dtnew(level)))
                    new_ntogo = min(new_ntogo, ntogo(level)+10)
                    ntogo(level) = new_ntogo
                    possk(level) = (tlevel(level-1)-tlevel(level))
     &                             / ntogo(level)
                    write(*,*) "    NEW ntogo dt ",ntogo(level),
     &                         possk(level)
                    if (varRefTime) then
                      kratio(level-1) = ceiling(possk(level-1)
     &                                  / possk(level))
                    endif

                    go to 106
                 endif

                 if (ntogo(level) .gt. 100) then
                     write(6,*) "**** Too many dt reductions ****"
                     write(6,*) "**** Stopping calculation   ****"
                     write(6,*) "**** ntogo = ",ntogo(level)
                     write(6,1006) intratx(level-1),intraty(level-1),
     &                             kratio(level-1),level
 603                 format("**** Writing extra output frames for ",
     &                      "debugging at level-1 =",i3,
     &                      " and level =",i3)
                     write(6,603) level-1, level
                     if (num_gauges .gt. 0) then
                        do ii = 1, num_gauges
                           call print_gauges_and_reset_nextLoc(ii)
                        end do
                     endif
                     call valout(level-1,level-1,tlevel(level-1),
     &                           nvar,naux)                       
                     call valout(level,level,tlevel(level),nvar,naux)
                     !call outtre(lstart(level),.true.,nvar,naux)
                     stop
                 endif

                 go to 60
              else
                 level = level - 1
                 call system_clock(clock_start,clock_rate)
                 call update(level,nvar,naux)
                 call system_clock(clock_finish,clock_rate)
                 timeUpdating=timeUpdating+clock_finish-clock_start
              endif
          go to 105
c
c  --------------one complete coarse grid integration cycle done. -----
c
c      time for output?  done with the whole thing?
c
 110      continue
          time    = time   + possk(1)
          ncycle  = ncycle + 1
          call conck(1,nvar,naux,time,rest)


      if ( .not.vtime) goto 201

        ! Adjust time steps if variable time step and/or variable
        ! refinement ratios in time
        if (.not. varRefTime) then
          ! find new dt for next cycle (passed back from integration routine).
           do 115 i = 2, lfine
             ii = lfine+1-i
             dtnew(ii) = min(dtnew(ii),dtnew(ii+1)*kratio(ii))
 115       continue
           possk(1) = dtnew(1)
           do 120 i = 2, mxnest
 120         possk(i) = possk(i-1) / kratio(i-1)
        else  ! since refinement ratio in time can change need to set new timesteps in different order
c             ! use same alg. as when setting refinement when first make new fine grids
          dtnew(1) = min(dtnew(1),dt_max)
          if ((num_dtopo>0).and.(topo_finalized.eqv..false.)) then
              dtnew(1) = min(dtnew(1),dt_max_dtopo)
          endif

          possk(1) = dtnew(1)
          do 125 i = 2, lfine
             if (dtnew(i)  .gt. possk(i-1)) then
               kratio(i-1) = 1  ! cant have larger timestep than parent level
               possk(i)    = possk(i-1)
            else
               kratio(i-1) = ceiling(possk(i-1)/dtnew(i))  ! round up for stable integer ratio
               possk(i)    = possk(i-1)/kratio(i-1)        ! set exact timestep on this level
           endif
 125    continue


      endif

 201  if ((abs(checkpt_style).eq.3 .and. 
     &      mod(ncycle,checkpt_interval).eq.0) .or. dumpchk) then
               if (num_gauges .gt. 0) then
                  do ii = 1, num_gauges
                     call print_gauges_and_reset_nextLoc(ii)
                  end do
               endif
               call check(ncycle,time,nvar,naux)
               dumpchk = .true.
       endif

       if ((mod(ncycle,iout).eq.0) .or. dumpout) then
         call valout(1,lfine,time,nvar,naux)
         if (abs(checkpt_style).eq.4) then
            call check(ncycle,time,nvar,naux)
            dumpchk = .true.
         endif
         if (printout) call outtre(mstart,.true.,nvar,naux)
         if (num_gauges .gt. 0) then
            do ii = 1, num_gauges
               call print_gauges_and_reset_nextLoc(ii)
            end do
         endif
       endif

       ! new STOP feature to do immediate checkpt and exit
       inquire(FILE="STOP",exist=stopFound) 
          if (stopFound) then
          write(*,*)"STOP file found. Checkpointing and Stopping"
          write(*,*)"REMEMBER to remove file before restarting"
          write(outunit,*)"STOP file found. Checkpointing and Stopping"
          write(outunit,*)"REMEMBER to remove file before restarting"
          call check(ncycle,time,nvar,naux)
          stop
       endif

      go to 20
c
999   continue

c
c  # computation is complete to final time or requested number of steps
c
       if (ncycle .ge. nstop .and. tfinal .lt. rinfinity) then
c         # warn the user that calculation finished prematurely
          write(outunit,102) nstop
          write(6,102) nstop
  102     format('*** Computation halted after nv(1) = ',i8,
     &           '  steps on coarse grid')
          endif
c
c  # final output (unless we just did it above)
c
      dump_final = ((iout.lt.iinfinity) .and. (mod(ncycle,iout).ne.0))
      if (.not. dumpout) then
          if (nout > 0) then
              dump_final = (tout(nout).eq.tfinal)
              endif
          endif
      
      if (dump_final) then
           call valout(1,lfine,time,nvar,naux)
           if (printout) call outtre(mstart,.true.,nvar,naux)
           if (num_gauges .gt. 0) then
              do ii = 1, num_gauges
                 call print_gauges_and_reset_nextLoc(ii)
              end do
           endif
           dumpout = .true.
      endif

c  # checkpoint everything for possible future restart
c  # (unless we just did it based on dumpchk)
c
      call system_clock(tick_clock_finish,tick_clock_rate)
      call cpu_time(tick_cpu_finish)
      timeTick = timeTick + tick_clock_finish - tick_clock_start 
      timeTickCPU = timeTickCPU + tick_cpu_finish - tick_cpu_start 


c  # checkpoint everything for possible future restart
c  # (unless we just did it based on dumpchk)
c
      ! write gauges first in case lagrangian gauge x,y needed by check         
      if (num_gauges .gt. 0) then
         if (.not. dumpout) then
             ! normally this was done already, unless nout = 0
             do ii = 1, num_gauges
                call print_gauges_and_reset_nextLoc(ii)
             end do
         endif
      endif
      
      if (checkpt_style .ne. 0) then  ! want a chckpt
         ! check if just did it so dont do it twice
         if (.not. dumpchk) call check(ncycle,time,nvar,naux)
      endif

      write(6,*) "Done integrating to time ",time
      return
      end<|MERGE_RESOLUTION|>--- conflicted
+++ resolved
@@ -29,10 +29,7 @@
       real(kind=8) cpu_start,cpu_finish
       type(fgrid), pointer :: fg
       type(fgout_grid), pointer :: fgout
-<<<<<<< HEAD
-=======
       logical :: debug
->>>>>>> 62c94af0
 
 c
 c :::::::::::::::::::::::::::: TICK :::::::::::::::::::::::::::::
@@ -370,11 +367,6 @@
 
 c         write(6,*) '+++ in tick, done with level',level,
 c    &               ' tlevel = ',tlevel(1:level)
-<<<<<<< HEAD
-      
-=======
-
->>>>>>> 62c94af0
 c         When we reach here, we are done with grid patches at 
 c         the finest level with grids present at this time
 
