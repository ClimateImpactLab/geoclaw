r"""
fgout_tools module: $CLAW/geoclaw/src/python/geoclaw/fgout_tools.py

Tools to specify and work with fgout grids, used to output GeoClaw solutions
on a fixed grid at a sequence of times, regardless of the AMR structure.

Includes:

- class FGoutFrame: used to hold a single frame of fgout output data
- class FGoutGrid: used to specify and store info about an fgout grid, with
                   methods to read and write info to fgout_grids.data
- function make_fgout_fcn_xy: Takes an FGoutFrame object and produces an
            interpolating function that can be evaluated for any (x,y).
- function make_fgout_fcn_xyt: Takes 2 FGoutFrame objects and produces an
            interpolating function that can be evaluated for any (x,y,t)
            at intermediate times.
- function write_netcdf: Write a specified set of qoi's from a list of
            fgout frames, as a single netCDF file
- function read_netcdf: Read a netCDF file and return a list of fgout frames,
            assuming the file contains all the qoi's needed to reconstruct q.
- function read_netcdf_arrays: Read a netCDF file and extract the
            requested quantities of interest as numpy arrays.
- print_netcdf_info: Print info about the contents of a netCDF file containing
            some fgout frames.
"""

import os
from numpy import sqrt, ma, mod
import numpy

class FGoutFrame(object):

    """
    Class to hold a single frame of fgout data at one output time.
    Several attributes are defined as properties that can be evaluated
    and stored only when needed by the user.
    """

    def __init__(self, fgout_grid, frameno=None):
        self.fgout_grid = fgout_grid
        self.frameno = frameno
        self.t = None

        # private attributes for those that are only created if
        # needed by the user:
        self._h = None
        self._hu = None
        self._hv = None
        self._eta = None
        self._B = None
        self._u = None
        self._v = None
        self._s = None
        self._hss = None
        self._hm = None

    # Define shortcuts to attributes of self.fgout_grid that are the same
    # for all frames (e.g. X,Y) to avoid storing grid for every frame.

    @property
    def x(self):
        return self.fgout_grid.x

    @property
    def y(self):
        return self.fgout_grid.y

    @property
    def X(self):
        return self.fgout_grid.X

    @property
    def Y(self):
        return self.fgout_grid.Y

    @property
    def delta(self):
        return self.fgout_grid.delta

    @property
    def extent_centers(self):
        return self.fgout_grid.extent_centers

    @property
    def extent_edges(self):
        return self.fgout_grid.extent_edges

    @property
    def drytol(self):
        return self.fgout_grid.drytol

    @property
    def qmap(self):
        return self.fgout_grid.qmap

    # Define attributes such as h as @properties with lazy evaluation:
    # the corresponding array is created and stored only when first
    # accessed by the user.  Those not needed are not created.

    @property
    def h(self):
        """depth"""
        if self._h is None:
            q_out_vars = self.fgout_grid.q_out_vars
            try:
                i_h = q_out_vars.index(self.qmap['h'])
                self._h = self.q[i_h,:,:]
            except ValueError: # if q_out_vars does not contain qmap['h'], a value error is thrown
                try:
                    i_eta = q_out_vars.index(self.qmap['eta'])
                    i_B = q_out_vars.index(self.qmap['B'])
                    self._h = self.q[i_eta,:,:] - self.q[i_B,:,:]
                except ValueError:
                    print('*** Could not find h or eta-B in q_out_vars')
                    raise AttributeError
        return self._h

    @property
    def hu(self):
        """momentum h*u"""
        if self._hu is None:
            q_out_vars = self.fgout_grid.q_out_vars
            try:
                i_hu = q_out_vars.index(self.qmap['hu'])
                self._hu = self.q[i_hu,:,:]
            except:
                print('*** Could not find hu in q_out_vars')
                raise
        return self._hu

    @property
    def u(self):
        """speed u, computed as hu/h or set to 0 if h<self.drytol"""
        if self._u is None:
            self._u = numpy.divide(self.hu, self.h,\
                              out=numpy.zeros(self.h.shape, dtype=float), \
                              where=(self.h>self.drytol))
        return self._u

    @property
    def hv(self):
        """momentum h*v"""
        if self._hv is None:
            q_out_vars = self.fgout_grid.q_out_vars
            try:
                i_hv = q_out_vars.index(self.qmap['hv'])
                self._hv = self.q[i_hv,:,:]
            except:
                print('*** Could not find hv in q_out_vars')
                raise
        return self._hv

    @property
    def v(self):
        """speed v, computed as hv/h or set to 0 if h<self.drytol"""
        if self._v is None:
            self._v = numpy.divide(self.hv, self.h,\
                              out=numpy.zeros(self.h.shape, dtype=float), \
                              where=(self.h>self.drytol))
        return self._v

    @property
    def eta(self):
        """surface eta = h+B"""
        if self._eta is None:
            q_out_vars = self.fgout_grid.q_out_vars
            try:
                i_eta = q_out_vars.index(self.qmap['eta'])
                self._eta = self.q[i_eta,:,:]
                #print('+++qmap["eta"] = %i' % self.qmap["eta"])
                #print('+++i_eta = %i' % i_eta)
            except:
                try:
                    i_h = q_out_vars.index(self.qmap['h'])
                    i_B = q_out_vars.index(self.qmap['B'])
                    self._eta = self.q[i_h,:,:] + self.q[i_B,:,:]
                except:
                    print('*** Could not find eta or h+B in q_out_vars')
                    raise
        return self._eta

    @property
    def B(self):
        """topography"""
        if self._B is None:
            q_out_vars = self.fgout_grid.q_out_vars
            try:
                i_B = q_out_vars.index(self.qmap['B'])
                self._B = self.q[i_B,:,:]
                #print('+++qmap["B"] = %i' % self.qmap["B"])
                #print('+++i_B = %i' % i_B)
            except:
                try:
                    i_h = q_out_vars.index(self.qmap['h'])
                    i_eta = q_out_vars.index(self.qmap['eta'])
                    self._B = self.q[i_eta,:,:] - self.q[i_h,:,:]
                    #print('+++ computing B: i_h = %i, i_eta = %i' % (i_h,i_eta))
                    #print('+++qmap["h"] = %i' % self.qmap["h"])
                    #print('+++qmap["eta"] = %i' % self.qmap["eta"])
                except:
                    print('*** Could not find B or eta-h in q_out_vars')
                    raise
        return self._B

    @property
    def s(self):
        """speed s = sqrt(u**2 + v**2)"""
        if self._s is None:
            self._s = numpy.sqrt(self.u**2 + self.v**2)
        return self._s

    @property
    def hss(self):
        """momentum flux h*s**2"""
        if self._hss is None:
            self._hss = self.h * self.s**2
        return self._hss

    @property
    def huc(self):
        """huc - Boussinesq correction to hu"""
        if self._huc is None:
            q_out_vars = self.fgout_grid.q_out_vars
            try:
                i_huc = q_out_vars.index(self.qmap['huc'])
                self._huc = self.q[i_huc,:,:]
            except:
                print('*** Could not find huc in q_out_vars')
                raise
        return self._huc

    @property
    def hvc(self):
        """hvc - Boussinesq correction to hv"""
        if self._hvc is None:
            q_out_vars = self.fgout_grid.q_out_vars
            try:
                i_hvc = q_out_vars.index(self.qmap['hvc'])
                self._hvc = self.q[i_hvc,:,:]
            except:
                print('*** Could not find hvc in q_out_vars')
                raise
        return self._hvc

    @property
    def hm(self):
        """dclaw: h * mass fraction"""
        if self._hm is None:
            q_out_vars = self.fgout_grid.q_out_vars
            try:
                i_hm = q_out_vars.index(self.qmap['hm'])
                self._hm = self.q[i_hm,:,:]
                #print('+++qmap["hm"] = %i' % self.qmap["hm"])
                #print('+++i_hm = %i' % i_hm)
            except:
                print('*** Could not find hm in q_out_vars')
                raise
        return self._hm

    @property
    def pb(self):
        """dclaw variable """
        if self._pb is None:
            q_out_vars = self.fgout_grid.q_out_vars
            try:
                i_pb = q_out_vars.index(self.qmap['pb'])
                self._pb = self.q[i_pb,:,:]
            except:
                print('*** Could not find pb in q_out_vars')
                raise
        return self._pb

    @property
    def hchi(self):
        """dclaw variable """
        if self._hchi is None:
            q_out_vars = self.fgout_grid.q_out_vars
            try:
                i_hchi = q_out_vars.index(self.qmap['hchi'])
                self._hchi = self.q[i_hchi,:,:]
            except:
                print('*** Could not find hchi in q_out_vars')
                raise
        return self._hchi

    @property
    def bdif(self):
        """dclaw variable """
        if self._bdif is None:
            q_out_vars = self.fgout_grid.q_out_vars
            try:
                i_bdif = q_out_vars.index(self.qmap['bdif'])
                self._bdif = self.q[i_bdif,:,:]
            except:
                print('*** Could not find bdif in q_out_vars')
                raise
        return self._bdif


class FGoutGrid(object):

    """
    New class introduced in 5.9.0 to keep store information both about the
    fgout input data and the output generated by a GeoClaw run.
    """

    def __init__(self,fgno=None,outdir='.',output_format=None,
                 qmap='geoclaw'):


        # mapping from variable names to possible values in q_out_vars
        if type(qmap) is dict:
            self.qmap = qmap
        elif qmap == 'geoclaw':
            # default for GeoClaw:
            self.qmap = {'h':1, 'hu':2, 'hv':3, 'eta':4, 'B':5}
        elif qmap == 'geoclaw-bouss':
            self.qmap = {'h':1, 'hu':2, 'hv':3, 'huc':4, 'hvc':5,
                         'eta':6, 'B':7}
        elif qmap == 'dclaw':
            self.qmap = {'h':1, 'hu':2, 'hv':3, 'hm':4, 'pb':5, 'hchi':6,
                         'bdif':7, 'eta':8, 'B':9}
        else:
            raise ValueError('Invalid qmap: %s' % qmap)

        # GeoClaw input values:
        # Many of these should be read from fgout_grids.data
        # using read_fgout_grids_data before using read_frame
        self.id = ''  # identifier, optional
        self.point_style = 2  # only option currently supported
        self.npts = None
        self.nx = None
        self.ny = None
        self.output_style = 1
        self.tstart =  None
        self.tend = None
        self.nout = None
        self.fgno = fgno
        self.outdir = outdir

        # Note output_format will be reset by read_fgout_grids_data:
        self.output_format = output_format
<<<<<<< HEAD
        self.dclaw = False
        
=======

        self.q_out_vars = [1,2,3,4]  # list of which components to print
                                          # default: h,hu,hv,eta (5=topo)
        self.nqout = None # number of vars to print out

>>>>>>> 3303883f
        self.drytol = 1e-3          # used for computing u,v from hu,hv

        # private attributes for those that are only created if
        # needed by the user:

        self._X = None
        self._Y = None
        self._x = None
        self._y = None
        self._delta = None           # (dx,dy)
        self._extent_centers = None  # defined by fgout points
        self._extent_edges = None    # extended so points are cell centers

        self._plotdata = None

    @property
    def x(self):
        """1D array x of longitudes (cell centers)"""
        if self._x is None:
            dx = (self.x2 - self.x1)/self.nx
            self._x = numpy.linspace(self.x1+dx/2, self.x2-dx/2, self.nx)
        return self._x

    @property
    def y(self):
        """1D array y of latitudes (cell centers)"""
        if self._y is None:
            dy = (self.y2 - self.y1)/self.ny
            self._y = numpy.linspace(self.y1+dy/2, self.y2-dy/2, self.ny)
        return self._y

    @property
    def X(self):
        """2D array X of longitudes (cell centers)"""
        if self._X is None:
            self._X = numpy.meshgrid(self.x, self.y)[0].T
        return self._X

    @property
    def Y(self):
        """2D array Y of latitudes (cell centers)"""
        if self._Y is None:
            self._Y = numpy.meshgrid(self.x, self.y)[1].T
        return self._Y

    @property
    def delta(self):
        if self._delta is None:
            dx = (self.x2 - self.x1)/self.nx
            dy = (self.y2 - self.y1)/self.ny
            self._delta = (dx,dy)
        return self._delta

    @property
    def extent_centers(self):
        """Extent of cell centers [xmin,xmax,ymin,ymax]"""
        if self._extent_centers is None:
            self._extent_centers = [self.x.min(), self.x.max(),\
                                    self.y.min(), self.y.max()]
        return self._extent_centers

    @property
    def extent_edges(self):
        """Extent of cell edges [xmin,xmax,ymin,ymax]"""
        if self._extent_edges is None:
            dx,dy = self.delta
            self._extent_edges = [self.x.min()-dx/2, self.x.max()+dx/2,\
                                    self.y.min()-dy/2, self.y.max()+dy/2]
        return self._extent_edges


    # Create plotdata of class clawpack.visclaw.ClawPlotData
    # only when needed for reading GeoClaw output,
    # since this must be done after fgno, outdir, output_format
    # have been specified:

    @property
    def plotdata(self):
        if self._plotdata is None:
            self._plotdata = self.set_plotdata()
        return self._plotdata

    def set_plotdata(self):
        """
        Create a plotdata, assuming attributes fgno, outdir, output_format
        have all been set.
        """
        from clawpack.visclaw.data import ClawPlotData

        assert self.fgno is not None, '*** fgno must be set'
        assert self.outdir is not None, '*** outdir must be set'
        assert self.output_format is not None, '*** output_format must be set'
        if 0:
            print('+++ creating plotdata for fgno=%i, outdir=%s, format=%s' \
                  % (self.fgno,self.outdir,self.output_format))

        plotdata = ClawPlotData()
        plotdata.outdir = self.outdir
        plotdata.format = self.output_format
        plotdata.file_prefix = 'fgout%s' % str(self.fgno).zfill(4)
        if self.output_format[:6]=='binary':
            # could be 'binary', 'binary32' or 'binary64'
            file_prefix_str = plotdata.file_prefix + '.b'
        else:
            file_prefix_str = plotdata.file_prefix + '.q'

        # Contrary to usual default, set save_frames to False so that all
        # the fgout frames read in are not saved in plotdata.framesoln_dict.
        # Otherwise this might be a memory hog when making an animation with
        # many frames on a fine fgout grid.
        plotdata.save_frames = False

        return plotdata


    def read_fgout_grids_data(self, fgno=None, data_file='fgout_grids.data'):
        """
        Read input info for fgout grid number fgno from the data file
        fgout_grids.data, which should have been created by setrun.py.
        This file now contains info about all fgout grids.
        """
        if fgno is not None:
            self.fgno = fgno
        assert self.fgno is not None, '*** fgno must be set'

        data_path = os.path.join(self.outdir, data_file)
        print('Reading fgout grid info from \n    %s' % data_path)

        with open(data_path) as filep:
            lines = filep.readlines()
        fgout_input = None
        for lineno,line in enumerate(lines):
            if 'fgno' in line:
                if int(line.split()[0]) == self.fgno:
                    fgout_input = lines[lineno+1:]
                    #print('Found line %i: %s' % (lineno,line))
                    break

        if fgout_input is None:
            raise ValueError('fgout grid fgno = %i not found in %s' \
                             % (self.fgno, data_file))

        lineno = 0 # next input line
        next_value = fgout_input[lineno].split()[lineno]  # a string
        next_value_int = ('.' not in next_value)  # should be True in v5.11
        err_msg = '\n*** Expecting integer output_style next in %s' \
            % data_file \
            + '\n    If this is fgout data from before v5.11, try using' \
            + '\n    read_fgout_grids_data_pre511'
        assert next_value_int, err_msg
        self.output_style = int(next_value)
        lineno += 1
        if (self.output_style == 1):
            # equally spaced times:
            self.nout = int(fgout_input[lineno].split()[0])
            lineno += 1
            self.tstart = float(fgout_input[lineno].split()[0])
            lineno += 1
            self.tend = float(fgout_input[lineno].split()[0])
            lineno += 1
            self.times = numpy.linspace(self.tstart, self.tend, self.nout)
        elif (self.output_style == 2):
            # list of times:
            self.nout = int(fgout_input[lineno].split()[0])
            lineno += 1
            times_str = fgout_input[lineno].split()[:self.nout]
            self.times = numpy.array([float(ts) for ts in times_str])
            lineno += 1
        else:
            raise ValueError('Unrecognized fgout output_style: %s' \
                             % self.output_style)
        self.point_style = point_style = int(fgout_input[lineno].split()[0])
        lineno += 1
        output_format = int(fgout_input[lineno].split()[0])
        lineno += 1
        if output_format == 1:
            self.output_format = 'ascii'
        elif output_format == 2:
            self.output_format = 'binary32'
        elif output_format == 3:
            self.output_format = 'binary'
        else:
            raise NotImplementedError("fgout not implemented for " \
                    + "output_format %i"  % output_format)
        print('Reading input for fgno=%i, point_style = %i ' \
                % (self.fgno, self.point_style))
        if point_style == 2:
            self.nx = nx = int(fgout_input[lineno].split()[0])
            self.ny = ny = int(fgout_input[lineno].split()[1])
            lineno += 1
            self.x1 = float(fgout_input[lineno].split()[0])
            self.y1 = float(fgout_input[lineno].split()[1])
            lineno += 1
            self.x2 = float(fgout_input[lineno].split()[0])
            self.y2 = float(fgout_input[lineno].split()[1])
            lineno += 1
        else:
            raise NotImplementedError("fgout not implemented for point_style %i" \
                % point_style)
        tokens = fgout_input[lineno].split()
        self.q_out_vars = []
        for token in tokens:
            try:
                self.q_out_vars.append(int(token))
            except:
                break
        print('Found fgout grid q_out_vars = ',self.q_out_vars)
        print('Using this mapping to fgout variable names: ')
        print('      qmap = ',self.qmap)

    def read_fgout_grids_data_pre511(self, fgno=None,
                                     data_file='fgout_grids.data'):
        """
        For backward compatibility, this reads fgout_grids.data files
        in the format used prior to v5.11.

        In this case, the following values are used, as set in __init__():
            self.output_style = 1
            self.qmap = 'qmap'
            self.q_out_vars = [1,2,3,4]  # h,hu,hv,eta

        Read input info for fgout grid number fgno from the data file
        fgout_grids.data, which should have been created by setrun.py.
        This file now contains info about all fgout grids.
        """

        if fgno is not None:
            self.fgno = fgno
        assert self.fgno is not None, '*** fgno must be set'

        data_path = os.path.join(self.outdir, data_file)
        print('Reading fgout grid info from \n    %s' % data_path)

        with open(data_path) as filep:
            lines = filep.readlines()
        fgout_input = None
        for lineno,line in enumerate(lines):
            if 'fgno' in line:
                if int(line.split()[0]) == self.fgno:
                    fgout_input = lines[lineno+1:]
                    #print('Found line %i: %s' % (lineno,line))
                    break

        if fgout_input is None:
            raise ValueError('fgout grid fgno = %i not found in %s' \
                             % (fgno, data_file))

        lineno = 0 # next input line
        self.output_style = int(fgout_input[lineno].split()[lineno])
        lineno += 1
        if (self.output_style == 1):
            # equally spaced times:
            self.nout = int(fgout_input[lineno].split()[0])
            lineno += 1
            self.tstart = float(fgout_input[lineno].split()[0])
            lineno += 1
            self.tend = float(fgout_input[lineno].split()[0])
            lineno += 1
            self.times = numpy.linspace(self.tstart, self.tend, self.nout)
        elif (self.output_style == 2):
            # list of times:
            self.nout = int(fgout_input[lineno].split()[0])
            lineno += 1
            times_str = fgout_input[lineno].split()[:self.nout]
            self.times = numpy.array([float(ts) for ts in times_str])
            lineno += 1
        else:
            raise ValueError('Unrecognized fgout output_style: %s' \
                             % self.output_style)
        self.point_style = point_style = int(fgout_input[lineno].split()[0])
        lineno += 1
        output_format = int(fgout_input[lineno].split()[0])
        lineno += 1
        if output_format == 1:
            self.output_format = 'ascii'
        elif output_format == 3:
            self.output_format = 'binary'
        print('Reading input for fgno=%i, point_style = %i ' \
                % (self.fgno, self.point_style))
        if point_style == 2:
            self.nx = nx = int(fgout_input[lineno].split()[0])
            self.ny = ny = int(fgout_input[lineno].split()[1])
            lineno += 1
            self.x1 = float(fgout_input[lineno].split()[0])
            self.y1 = float(fgout_input[lineno].split()[1])
            lineno += 1
            self.x2 = float(fgout_input[lineno].split()[0])
            self.y2 = float(fgout_input[lineno].split()[1])
            lineno += 1
        else:
            raise NotImplementedError("fgout not implemented for point_style %i" \
                % point_style)

    def write_to_fgout_data(self, fid):
        """
        Convert fgout data specified in setrun.py to file `fgout_grids.data`
        read in by GeoClaw fortran code.
        """

        print("\n---------------------------------------------- ")
        assert self.point_style is not None, 'Need to set point_style'

        point_style = self.point_style
        if point_style not in [2]:
            errmsg = 'point_style %s is not implement, only point_style==2' \
                                    % point_style
            raise NotImplementedError(errmsg)

        if self.output_format == 'ascii':
            output_format = 1
        elif self.output_format == 'binary32':
            output_format = 2
        elif self.output_format in ['binary','binary64']:
            output_format = 3
        else:
            errmsg = "fgout output_format must be ascii, binary32, or binary64"
            raise NotImplementedError(errmsg)


<<<<<<< HEAD
        
=======

>>>>>>> 3303883f
        # write header, independent of point_style:
        #fid = open(self.input_file_name,'w')
        fid.write("\n")
        fid.write("%i                           # fgno\n" % self.fgno)

        fid.write("%i                           # output_style\n" \
                    % self.output_style)
<<<<<<< HEAD
        
=======

>>>>>>> 3303883f
        if self.output_style == 1:
            assert self.tstart is not None, 'Need to set tstart'
            assert self.tend is not None, 'Need to set tend'
            assert self.nout is not None, 'Need to set nout'
            fid.write("%i %s           # nout\n" % (self.nout, 11*" "))
            fid.write("%16.10e            # tstart\n"  % self.tstart)
            fid.write("%16.10e            # tend\n"  % self.tend)
        elif self.output_style == 2:
            self.nout = len(self.output_times)
            fid.write("%i %s           # nout\n" % (self.nout, 11*" "))
<<<<<<< HEAD
            
=======

>>>>>>> 3303883f
            # remove [] and , from list of times:
            output_times_str = repr(list(self.output_times))[1:-1]
            output_times_str = output_times_str.replace(',','')
            fid.write("%s            # output_times\n"  % output_times_str)
        else:
            raise ValueError('fgout output_style must be 1 or 2')
        fid.write("%i %s              # point_style\n" \
                            % (self.point_style,12*" "))
        fid.write("%i %s              # output_format\n" \
                            % (output_format,12*" "))

        print('fgout grid %i has point_style = %i' % (self.fgno, point_style))


        if point_style == 2:
            # 2d grid of points
            x1,x2 = self.x1, self.x2
            y1,y2 = self.y1, self.y2
            nx,ny = self.nx, self.ny

            dx = (x2-x1)/nx   # x1,x2 are cell edges
            dy = (y2-y1)/ny   # y1,y2 are cell edges

            npts = nx*ny

            fid.write("%i  %i %s          # nx,ny\n" \
                                % (nx,ny,10*" "))
            fid.write("%16.10e   %20.10e            # x1, y1\n" % (x1,y1))
            fid.write("%16.10e   %20.10e            # x2, y2\n" % (x2,y2))

            print("   specifying fgout grid with shape %i by %i, with  %i points" \
                    % (nx,ny,npts))
            print("   lower left  = (%15.10f,%15.10f)" % (x1,y1))
            print("   upper right = (%15.10f,%15.10f)" % (x2,y2))
            print("   dx = %15.10e,  dy = %15.10e" % (dx,dy))
<<<<<<< HEAD
            
            fid.write("%s                     # dclaw" % self.dclaw)
=======

        # q_out_vars is a list of q components to print, e.g. [1,4]

        format = len(self.q_out_vars) * '%s '
        fid.write(format % tuple(self.q_out_vars)+ " # q_out_vars\n")
        fid.write('\n')
>>>>>>> 3303883f


    def read_frame(self, frameno):
        """
        Read a single frame of fgout data.
        """

        from datetime import timedelta

        try:
            fgoutX = self.X
            fgoutY = self.Y
        except:
            msg = '\n*** Before reading frame, you must set FGoutGrid data,' \
                  '\n*** Typically by calling read_fgout_grids_data'
            raise ValueError(msg)

            # prior to v5.11, self.read_fgout_grids_data() called here
            # rather than raising exception...
            print(msg)
            print('*** Calling read_fgout_grids_data...')
            self.read_fgout_grids_data()
            fgoutX = self.X
            fgoutY = self.Y

        try:
            fr = self.plotdata.getframe(frameno)
        except:
            print('*** Could not read fgout grid %i frame %i from %s' \
                 % (self.fgno,frameno,self.plotdata.outdir))
            raise
        state = fr.states[0]  # only 1 AMR grid
        patch = state.patch

        fgout_frame = FGoutFrame(self, frameno)
        fgout_frame.fgout_grid = self

        fgout_frame.q = state.q

        fgout_frame.t = state.t

        fgout_frame.frameno = frameno

        X,Y = patch.grid.p_centers[:2]

        if not numpy.allclose(X, fgoutX):
            errmsg = '*** X read from output does not match fgout_grid.X'
            raise ValueError(errmsg)

        if not numpy.allclose(Y, fgoutY):
            errmsg = '*** Y read from output does not match fgout_grid.Y'
            raise ValueError(errmsg)

        return fgout_frame


# ========================
# Functions for interpolating from fgout grid to arbitrary points,
# useful for example if using velocity field to model particle/debris motion

def make_fgout_fcn_xy(fgout, qoi, method='nearest',
                       bounds_error=False, fill_value=numpy.nan):
    """
    Create a function that can be called at (x,y) and return the qoi
    interpolated in space from the fgout array.

    qoi should be a string (e.g. 'h', 'u' or 'v') corresponding to
    an attribute of fgout.

    The function returned takes arguments x,y that can be floats or
    (equal length) 1D arrays of values that lie within the spatial
    extent of fgout.

    bounds_error and fill_value determine the behavior if (x,y) is not in
    the bounds of the data, as in scipy.interpolate.RegularGridInterpolator.
    """

    from scipy.interpolate import RegularGridInterpolator

    try:
        q = getattr(fgout,qoi)
    except:
        print('*** fgout missing attribute qoi = %s?' % qoi)

    err_msg = '*** q must have same shape as fgout.X\n' \
            + 'fgout.X.shape = %s,   q.shape = %s' % (fgout.X.shape,q.shape)
    assert fgout.X.shape == q.shape, err_msg

    x1 = fgout.X[:,0]
    y1 = fgout.Y[0,:]
    fgout_fcn1 = RegularGridInterpolator((x1,y1), q, method=method,
                bounds_error=bounds_error, fill_value=fill_value)

    def fgout_fcn(x,y):
        """
        Function that can be evaluated at single point or arrays (x,y).
        """
        from numpy import array, vstack
        xa = array(x)
        ya = array(y)
        xyout = vstack((xa,ya)).T
        qout = fgout_fcn1(xyout)
        if len(qout) == 1:
            qout = qout[0]  # return scalar
        return qout

    return fgout_fcn


def make_fgout_fcn_xyt(fgout1, fgout2, qoi, method_xy='nearest',
                       method_t='linear', bounds_error=False,
                       fill_value=numpy.nan):
    """
    Create a function that can be called at (x,y,t) and return the qoi
    interpolated in space and time between the two frames fgout1 and fgout2.

    qoi should be a string (e.g. 'h', 'u' or 'v') corresponding to
    an attribute of fgout.

    method_xy is the method used in creating the spatial interpolator,
    and is passed to make_fgout_fcn_xy.

    method_t is the method used for interpolation in time, currently only
    'linear' is supported, which linearly interpolates.

    bounds_error and fill_value determine the behavior if (x,y,t) is not in
    the bounds of the data.

    The function returned takes arguments x,y (floats or equal-length 1D arrays)
    of values that lie within the spatial extent of fgout1, fgout2
    (which are assumed to cover the same uniform grid at different times)
    and t should be a float that lies between fgout1.t and fgout2.t.
    """

    assert numpy.allclose(fgout1.X, fgout2.X), \
                            '*** fgout1 and fgout2 must have same X'
    assert numpy.allclose(fgout1.Y, fgout2.Y), \
                            '*** fgout1 and fgout2 must have same Y'

    t1 = fgout1.t
    t2 = fgout2.t
    #assert t1 < t2, '*** expected fgout1.t < fgout2.t'

    fgout1_fcn_xy = make_fgout_fcn_xy(fgout1, qoi, method=method_xy,
                       bounds_error=bounds_error, fill_value=fill_value)
    fgout2_fcn_xy = make_fgout_fcn_xy(fgout2, qoi, method=method_xy,
                       bounds_error=bounds_error, fill_value=fill_value)

    def fgout_fcn(x,y,t):
        """
        Function that can be evaluated at single point or arrays (x,y)
        at a single time t.
        """
        from numpy import array, ones
        xa = array(x)
        ya = array(y)
        tol = 1e-6  # to make sure it works ok when called with t=t1 or t=t2
        if t1-tol <= t <= t2+tol:
            alpha = (t-t1)/(t2-t1)
        elif bounds_error:
            errmsg = '*** argument t=%g should be between t1=%g and t2=%g' \
                     % (t,t1,t2)
            raise ValueError(errmsg)
        else:
            qout = fill_value * ones(xa.shape)
            return qout

        qout1 = fgout1_fcn_xy(x,y)
        qout2 = fgout2_fcn_xy(x,y)

        if method_t == 'linear':
            if t1 <= t <= t2:
                alpha = (t-t1)/(t2-t1)
                qout = (1-alpha)*qout1 + alpha*qout2
        else:
            raise NotImplementedError('method_t = %s not supported' % method_t)

        return qout

    return fgout_fcn

# ===============================
# Functions for writing a set of fgout frames as a netCDF file, and
# reading such a file:

def write_netcdf(fgout_frames, fname_nc='fgout_frames.nc',
                 qois = ['h','hu','hv','eta'], datatype='f4',
                 include_B0=False, include_Bfinal=False,
                 description='', verbose=True):
    """
    Write a list of fgout frames (at different times on the same rectangular
    grid) to a single netCDF file, with some metadata and the topography,
    if desired.

    fgout_frames should be a list of FGoutFrame objects, all of the same size
    and at increasing times.

    fname_nc is the name of the file to write.

    qois is a list of strings, the quantities of interest to include in file.
        This could include any of:

            'h', 'eta', 'hu', 'hv', 'u', 'v', 's', 'hss', 'B'.

        All other quantities can be computed from h, hu, hv, eta,
        the original fgout variables from GeoClaw, but for some applications
        you might only want to save 'h' and 's', for example.

    datatype should be 'f4' [default] or 'f8', specifying bytes per qoi value.
        'f8' has full precision of the original data, but the file will be
        twice as large and may not be needed for downstream applications.

    Note that the topography B = eta - h, so it is not necessary to store all
    three of these.  Also, B is often the same for all frames, so rather than
    storing B at each frame as a qoi, two other options are also provided
    (and then storing eta or h for all frames allows calculating the other):

    include_Bfinal: If True, include the topography B array from the final frame
    as the Bfinal array.

    include_B0: If True, include the topography B array from the first frame
    as the B0 array.  This is only useful if, e.g., the first frame is initial
    topography before co-seismic deformation, and at later times the topography
    is always equal to Bfinal.

    `description` is a string that will be added as metadata.
    A metadata field `history` will also be added, which includes the
    time the file was created and the path to the directory where it was made.
    """

    import netCDF4
    from datetime import datetime, timedelta
    from cftime import num2date, date2num
    import time
    timestr = time.ctime(time.time())  # current time for metadata

    fg_times = numpy.array([fg.t for fg in fgout_frames])

    if verbose:
        print('Creating %s with fgout frames at times: ' % fname_nc)
        print(fg_times)

    fg0 = fgout_frames[0]
    x = fg0.x
    y = fg0.y

    xs = numpy.array([fg.x for fg in fgout_frames])
    ys = numpy.array([fg.y for fg in fgout_frames])
    # assert same for all times

    units = {'h':'meters', 'eta':'meters', 'hu':'m^2/s', 'hv':'m^2/s',
             'u':'m/s', 'v':'m/s', 's':'m/s', 'hss':'m^3/s^2', 'B':'meters'}

    with netCDF4.Dataset(fname_nc, 'w') as rootgrp:

        rootgrp.description = description
        rootgrp.history = "Created " + timestr
        rootgrp.history += " in %s;  " % os.getcwd()

        lon = rootgrp.createDimension('lon', len(x))
        longitudes = rootgrp.createVariable('lon','f8',('lon',))
        longitudes[:] = x
        longitudes.units = 'degrees_east'

        lat = rootgrp.createDimension('lat', len(y))
        latitudes = rootgrp.createVariable('lat','f8',('lat',))
        latitudes[:] = y
        latitudes.units = 'degrees_north'

        time = rootgrp.createDimension('time', len(fg_times))
        times = rootgrp.createVariable('time','f8',('time',))
        times[:] = fg_times
        times.units = 'seconds'

        if 0:
            # Could make times be datetimes relative to some event time, e.g.:
            times.units = 'seconds since 1700-01-26 21:00:00.0'
            times.calendar = 'gregorian'
            dates = [datetime(1700,1,26,21) + timedelta(seconds=ss) \
                        for ss in fg_times]
            times[:] = date2num(dates,units=times.units,calendar=times.calendar)

        if include_B0:
            B0 = rootgrp.createVariable('B0',datatype,('lon','lat',))
            B0[:,:] = fg0.B
            B0.units = 'meters'

        if include_Bfinal:
            fg_final = fgout_frames[-1]
            Bfinal = rootgrp.createVariable('Bfinal',datatype,('lon','lat',))
            Bfinal[:,:] = fg_final.B
            Bfinal.units = 'meters'

        for qoi in qois:
            qoi_frames = [getattr(fgout,qoi) for fgout in fgout_frames]
            qoi_var = rootgrp.createVariable(qoi,datatype,('time','lon','lat',))
            qoi_var[:,:,:] = qoi_frames
            qoi_var.units = units[qoi]

def get_as_array(var, rootgrp, verbose=True):
    """
    Utility function to retrieve variable from netCDF file and convert to
    numpy array.
    """
    a = rootgrp.variables.get(var, None)
    if a is not None:
        if verbose: print('    Loaded %s with shape %s' % (var,repr(a.shape)))
        return numpy.array(a)
    else:
        if verbose: print('    Did not find %s' % var)
        return None


def read_netcdf_arrays(fname_nc, qois, verbose=True):
    """
    Read a netCDF file and extract the quantities of interest denoted by
    strings in the list qois, which can include:

        'h', 'eta', 'hu', 'hv', 'u', 'v', 's', 'hss', 'B'.

    qois can also include the time-independent 'B0' and/or 'Bfinal'

    Returns

        x, y, t, qoi_arrays

    where x,y define the longitude, latitudes, t is the times of the frames,
    and qoi_arrays is a dictionary indexed by the strings from qois.

    Each dict element is an array with shape (len(t), len(x), len(y))
    for time-dependent qoi's, or (len(x), len(y)) for B0 or Bfinal,
    or None if that qoi was not found in the netCDF file.
    """

    import netCDF4

    with netCDF4.Dataset(fname_nc, 'r') as rootgrp:
        if verbose:
            print('Reading data to fgout frames from nc file',fname_nc)
            print('        nc file description: ', rootgrp.description)
            print('History:  ', rootgrp.history)

        x = get_as_array('lon', rootgrp, verbose)
        y = get_as_array('lat', rootgrp, verbose)
        t = get_as_array('time', rootgrp, verbose)

        vars = list(rootgrp.variables)

        qoi_arrays = {}
        for qoi in qois:
            qoi_array = get_as_array(qoi, rootgrp, verbose)
            qoi_arrays[qoi] = qoi_array

    return x,y,t,qoi_arrays



def read_netcdf(fname_nc, fgout_grid=None, verbose=True):
    """
    Read a netCDF file and return a list of FGoutFrame instances.
    This will only be possible if the netCDF file contains at least
    the qoi's 'h','hu','hv','eta' required to reconstruct the q array
    as output by GeoClaw.
    """

    import netCDF4

    with netCDF4.Dataset(fname_nc, 'r') as rootgrp:
        if 1:
            print('Reading data to fgout frames from nc file',fname_nc)
            print('        nc file description: ', rootgrp.description)
            print('History:  ', rootgrp.history)

        x = get_as_array('lon', rootgrp, verbose)
        y = get_as_array('lat', rootgrp, verbose)
        t = get_as_array('time', rootgrp, verbose)

        vars = list(rootgrp.variables)


        for qoi in ['h','hu','hv','eta']:
            errmsg = '*** Cannot reconstruct fgout frame without %s' % qoi
            assert qoi in vars, errmsg
        h = get_as_array('h', rootgrp, verbose)
        hu = get_as_array('hu', rootgrp, verbose)
        hv = get_as_array('hv', rootgrp, verbose)
        eta = get_as_array('eta', rootgrp, verbose)

        if (x is None) or (y is None):
            print('*** Could not create grid')
        else:
            X,Y = numpy.meshgrid(x,y)

        fgout_frames = []

        for k in range(eta.shape[0]):
            fgout = FGoutFrame(fgout_grid=fgout_grid, frameno=k)
            fgout.x = x
            fgout.y = y
            fgout.t = t[k]
            fgout.q = numpy.empty((4,eta.shape[1],eta.shape[2]))
            fgout.q[0,:,:] = h[k,:,:]
            fgout.q[1,:,:] = hu[k,:,:]
            fgout.q[2,:,:] = hv[k,:,:]
            fgout.q[3,:,:] = eta[k,:,:]
            fgout.X = X
            fgout.Y = Y
            fgout_frames.append(fgout)

        print('Created fgout_frames as list of length %i' % len(fgout_frames))

    return fgout_frames

def print_netcdf_info(fname_nc):
    """
    Print out info about the contents of a netCDF file contining fgout frames,
    written using write_netcdf.
    """
    import netCDF4

    with netCDF4.Dataset(fname_nc, 'r') as rootgrp:
        x = get_as_array('lon', rootgrp, verbose=False)
        y = get_as_array('lat', rootgrp, verbose=False)
        t = get_as_array('time', rootgrp, verbose=False)

        vars = list(rootgrp.variables)

        print('===================================================')
        print('netCDF file %s contains:' % fname_nc)
        print('description: \n', rootgrp.description)
        print('history: \n', rootgrp.history)
        print('%i longitudes from %.6f to %.6f' % (len(x),x[0],x[-1]))
        print('%i latitudes from %.6f to %.6f' % (len(y),y[0],y[-1]))
        print('%i times from %.3f to %.3f' % (len(t),t[0],t[-1]))
        print('variables: ',vars)
        print('===================================================')<|MERGE_RESOLUTION|>--- conflicted
+++ resolved
@@ -25,11 +25,12 @@
 """
 
 import os
-from numpy import sqrt, ma, mod
+
 import numpy
+from numpy import ma, mod, sqrt
+
 
 class FGoutFrame(object):
-
     """
     Class to hold a single frame of fgout data at one output time.
     Several attributes are defined as properties that can be evaluated
@@ -103,15 +104,17 @@
         if self._h is None:
             q_out_vars = self.fgout_grid.q_out_vars
             try:
-                i_h = q_out_vars.index(self.qmap['h'])
-                self._h = self.q[i_h,:,:]
-            except ValueError: # if q_out_vars does not contain qmap['h'], a value error is thrown
+                i_h = q_out_vars.index(self.qmap["h"])
+                self._h = self.q[i_h, :, :]
+            except (
+                ValueError
+            ):  # if q_out_vars does not contain qmap['h'], a value error is thrown
                 try:
-                    i_eta = q_out_vars.index(self.qmap['eta'])
-                    i_B = q_out_vars.index(self.qmap['B'])
-                    self._h = self.q[i_eta,:,:] - self.q[i_B,:,:]
+                    i_eta = q_out_vars.index(self.qmap["eta"])
+                    i_B = q_out_vars.index(self.qmap["B"])
+                    self._h = self.q[i_eta, :, :] - self.q[i_B, :, :]
                 except ValueError:
-                    print('*** Could not find h or eta-B in q_out_vars')
+                    print("*** Could not find h or eta-B in q_out_vars")
                     raise AttributeError
         return self._h
 
@@ -121,10 +124,10 @@
         if self._hu is None:
             q_out_vars = self.fgout_grid.q_out_vars
             try:
-                i_hu = q_out_vars.index(self.qmap['hu'])
-                self._hu = self.q[i_hu,:,:]
+                i_hu = q_out_vars.index(self.qmap["hu"])
+                self._hu = self.q[i_hu, :, :]
             except:
-                print('*** Could not find hu in q_out_vars')
+                print("*** Could not find hu in q_out_vars")
                 raise
         return self._hu
 
@@ -132,9 +135,12 @@
     def u(self):
         """speed u, computed as hu/h or set to 0 if h<self.drytol"""
         if self._u is None:
-            self._u = numpy.divide(self.hu, self.h,\
-                              out=numpy.zeros(self.h.shape, dtype=float), \
-                              where=(self.h>self.drytol))
+            self._u = numpy.divide(
+                self.hu,
+                self.h,
+                out=numpy.zeros(self.h.shape, dtype=float),
+                where=(self.h > self.drytol),
+            )
         return self._u
 
     @property
@@ -143,10 +149,10 @@
         if self._hv is None:
             q_out_vars = self.fgout_grid.q_out_vars
             try:
-                i_hv = q_out_vars.index(self.qmap['hv'])
-                self._hv = self.q[i_hv,:,:]
+                i_hv = q_out_vars.index(self.qmap["hv"])
+                self._hv = self.q[i_hv, :, :]
             except:
-                print('*** Could not find hv in q_out_vars')
+                print("*** Could not find hv in q_out_vars")
                 raise
         return self._hv
 
@@ -154,9 +160,12 @@
     def v(self):
         """speed v, computed as hv/h or set to 0 if h<self.drytol"""
         if self._v is None:
-            self._v = numpy.divide(self.hv, self.h,\
-                              out=numpy.zeros(self.h.shape, dtype=float), \
-                              where=(self.h>self.drytol))
+            self._v = numpy.divide(
+                self.hv,
+                self.h,
+                out=numpy.zeros(self.h.shape, dtype=float),
+                where=(self.h > self.drytol),
+            )
         return self._v
 
     @property
@@ -165,17 +174,17 @@
         if self._eta is None:
             q_out_vars = self.fgout_grid.q_out_vars
             try:
-                i_eta = q_out_vars.index(self.qmap['eta'])
-                self._eta = self.q[i_eta,:,:]
-                #print('+++qmap["eta"] = %i' % self.qmap["eta"])
-                #print('+++i_eta = %i' % i_eta)
+                i_eta = q_out_vars.index(self.qmap["eta"])
+                self._eta = self.q[i_eta, :, :]
+                # print('+++qmap["eta"] = %i' % self.qmap["eta"])
+                # print('+++i_eta = %i' % i_eta)
             except:
                 try:
-                    i_h = q_out_vars.index(self.qmap['h'])
-                    i_B = q_out_vars.index(self.qmap['B'])
-                    self._eta = self.q[i_h,:,:] + self.q[i_B,:,:]
+                    i_h = q_out_vars.index(self.qmap["h"])
+                    i_B = q_out_vars.index(self.qmap["B"])
+                    self._eta = self.q[i_h, :, :] + self.q[i_B, :, :]
                 except:
-                    print('*** Could not find eta or h+B in q_out_vars')
+                    print("*** Could not find eta or h+B in q_out_vars")
                     raise
         return self._eta
 
@@ -185,20 +194,20 @@
         if self._B is None:
             q_out_vars = self.fgout_grid.q_out_vars
             try:
-                i_B = q_out_vars.index(self.qmap['B'])
-                self._B = self.q[i_B,:,:]
-                #print('+++qmap["B"] = %i' % self.qmap["B"])
-                #print('+++i_B = %i' % i_B)
+                i_B = q_out_vars.index(self.qmap["B"])
+                self._B = self.q[i_B, :, :]
+                # print('+++qmap["B"] = %i' % self.qmap["B"])
+                # print('+++i_B = %i' % i_B)
             except:
                 try:
-                    i_h = q_out_vars.index(self.qmap['h'])
-                    i_eta = q_out_vars.index(self.qmap['eta'])
-                    self._B = self.q[i_eta,:,:] - self.q[i_h,:,:]
-                    #print('+++ computing B: i_h = %i, i_eta = %i' % (i_h,i_eta))
-                    #print('+++qmap["h"] = %i' % self.qmap["h"])
-                    #print('+++qmap["eta"] = %i' % self.qmap["eta"])
+                    i_h = q_out_vars.index(self.qmap["h"])
+                    i_eta = q_out_vars.index(self.qmap["eta"])
+                    self._B = self.q[i_eta, :, :] - self.q[i_h, :, :]
+                    # print('+++ computing B: i_h = %i, i_eta = %i' % (i_h,i_eta))
+                    # print('+++qmap["h"] = %i' % self.qmap["h"])
+                    # print('+++qmap["eta"] = %i' % self.qmap["eta"])
                 except:
-                    print('*** Could not find B or eta-h in q_out_vars')
+                    print("*** Could not find B or eta-h in q_out_vars")
                     raise
         return self._B
 
@@ -222,10 +231,10 @@
         if self._huc is None:
             q_out_vars = self.fgout_grid.q_out_vars
             try:
-                i_huc = q_out_vars.index(self.qmap['huc'])
-                self._huc = self.q[i_huc,:,:]
+                i_huc = q_out_vars.index(self.qmap["huc"])
+                self._huc = self.q[i_huc, :, :]
             except:
-                print('*** Could not find huc in q_out_vars')
+                print("*** Could not find huc in q_out_vars")
                 raise
         return self._huc
 
@@ -235,10 +244,10 @@
         if self._hvc is None:
             q_out_vars = self.fgout_grid.q_out_vars
             try:
-                i_hvc = q_out_vars.index(self.qmap['hvc'])
-                self._hvc = self.q[i_hvc,:,:]
+                i_hvc = q_out_vars.index(self.qmap["hvc"])
+                self._hvc = self.q[i_hvc, :, :]
             except:
-                print('*** Could not find hvc in q_out_vars')
+                print("*** Could not find hvc in q_out_vars")
                 raise
         return self._hvc
 
@@ -248,91 +257,95 @@
         if self._hm is None:
             q_out_vars = self.fgout_grid.q_out_vars
             try:
-                i_hm = q_out_vars.index(self.qmap['hm'])
-                self._hm = self.q[i_hm,:,:]
-                #print('+++qmap["hm"] = %i' % self.qmap["hm"])
-                #print('+++i_hm = %i' % i_hm)
+                i_hm = q_out_vars.index(self.qmap["hm"])
+                self._hm = self.q[i_hm, :, :]
+                # print('+++qmap["hm"] = %i' % self.qmap["hm"])
+                # print('+++i_hm = %i' % i_hm)
             except:
-                print('*** Could not find hm in q_out_vars')
+                print("*** Could not find hm in q_out_vars")
                 raise
         return self._hm
 
     @property
     def pb(self):
-        """dclaw variable """
+        """dclaw variable"""
         if self._pb is None:
             q_out_vars = self.fgout_grid.q_out_vars
             try:
-                i_pb = q_out_vars.index(self.qmap['pb'])
-                self._pb = self.q[i_pb,:,:]
+                i_pb = q_out_vars.index(self.qmap["pb"])
+                self._pb = self.q[i_pb, :, :]
             except:
-                print('*** Could not find pb in q_out_vars')
+                print("*** Could not find pb in q_out_vars")
                 raise
         return self._pb
 
     @property
     def hchi(self):
-        """dclaw variable """
+        """dclaw variable"""
         if self._hchi is None:
             q_out_vars = self.fgout_grid.q_out_vars
             try:
-                i_hchi = q_out_vars.index(self.qmap['hchi'])
-                self._hchi = self.q[i_hchi,:,:]
+                i_hchi = q_out_vars.index(self.qmap["hchi"])
+                self._hchi = self.q[i_hchi, :, :]
             except:
-                print('*** Could not find hchi in q_out_vars')
+                print("*** Could not find hchi in q_out_vars")
                 raise
         return self._hchi
 
     @property
     def bdif(self):
-        """dclaw variable """
+        """dclaw variable"""
         if self._bdif is None:
             q_out_vars = self.fgout_grid.q_out_vars
             try:
-                i_bdif = q_out_vars.index(self.qmap['bdif'])
-                self._bdif = self.q[i_bdif,:,:]
+                i_bdif = q_out_vars.index(self.qmap["bdif"])
+                self._bdif = self.q[i_bdif, :, :]
             except:
-                print('*** Could not find bdif in q_out_vars')
+                print("*** Could not find bdif in q_out_vars")
                 raise
         return self._bdif
 
 
 class FGoutGrid(object):
-
     """
     New class introduced in 5.9.0 to keep store information both about the
     fgout input data and the output generated by a GeoClaw run.
     """
 
-    def __init__(self,fgno=None,outdir='.',output_format=None,
-                 qmap='geoclaw'):
-
-
+    def __init__(self, fgno=None, outdir=".", output_format=None, qmap="geoclaw"):
         # mapping from variable names to possible values in q_out_vars
         if type(qmap) is dict:
             self.qmap = qmap
-        elif qmap == 'geoclaw':
+        elif qmap == "geoclaw":
             # default for GeoClaw:
-            self.qmap = {'h':1, 'hu':2, 'hv':3, 'eta':4, 'B':5}
-        elif qmap == 'geoclaw-bouss':
-            self.qmap = {'h':1, 'hu':2, 'hv':3, 'huc':4, 'hvc':5,
-                         'eta':6, 'B':7}
-        elif qmap == 'dclaw':
-            self.qmap = {'h':1, 'hu':2, 'hv':3, 'hm':4, 'pb':5, 'hchi':6,
-                         'bdif':7, 'eta':8, 'B':9}
+            self.qmap = {"h": 1, "hu": 2, "hv": 3, "eta": 4, "B": 5}
+        elif qmap == "geoclaw-bouss":
+            self.qmap = {"h": 1, "hu": 2, "hv": 3, "huc": 4, "hvc": 5, "eta": 6, "B": 7}
+        elif qmap == "dclaw":
+            self.qmap = {
+                "h": 1,
+                "hu": 2,
+                "hv": 3,
+                "hm": 4,
+                "pb": 5,
+                "hchi": 6,
+                "bdif": 7,
+                "eta": 8,
+                "B": 9,
+            }
         else:
-            raise ValueError('Invalid qmap: %s' % qmap)
+            raise ValueError("Invalid qmap: %s" % qmap)
 
         # GeoClaw input values:
         # Many of these should be read from fgout_grids.data
         # using read_fgout_grids_data before using read_frame
-        self.id = ''  # identifier, optional
+        self.id = ""  # identifier, optional
         self.point_style = 2  # only option currently supported
         self.npts = None
         self.nx = None
         self.ny = None
         self.output_style = 1
-        self.tstart =  None
+        self.tstart = None
         self.tend = None
         self.nout = None
         self.fgno = fgno
@@ -340,17 +353,12 @@
 
         # Note output_format will be reset by read_fgout_grids_data:
         self.output_format = output_format
-<<<<<<< HEAD
-        self.dclaw = False
-        
-=======
-
-        self.q_out_vars = [1,2,3,4]  # list of which components to print
-                                          # default: h,hu,hv,eta (5=topo)
-        self.nqout = None # number of vars to print out
-
->>>>>>> 3303883f
-        self.drytol = 1e-3          # used for computing u,v from hu,hv
+
+        self.q_out_vars = [1, 2, 3, 4]  # list of which components to print
+        # default: h,hu,hv,eta (5=topo)
+        self.nqout = None  # number of vars to print out
+
+        self.drytol = 1e-3  # used for computing u,v from hu,hv
 
         # private attributes for those that are only created if
         # needed by the user:
@@ -359,9 +367,9 @@
         self._Y = None
         self._x = None
         self._y = None
-        self._delta = None           # (dx,dy)
+        self._delta = None  # (dx,dy)
         self._extent_centers = None  # defined by fgout points
-        self._extent_edges = None    # extended so points are cell centers
+        self._extent_edges = None  # extended so points are cell centers
 
         self._plotdata = None
 
@@ -369,16 +377,16 @@
     def x(self):
         """1D array x of longitudes (cell centers)"""
         if self._x is None:
-            dx = (self.x2 - self.x1)/self.nx
-            self._x = numpy.linspace(self.x1+dx/2, self.x2-dx/2, self.nx)
+            dx = (self.x2 - self.x1) / self.nx
+            self._x = numpy.linspace(self.x1 + dx / 2, self.x2 - dx / 2, self.nx)
         return self._x
 
     @property
     def y(self):
         """1D array y of latitudes (cell centers)"""
         if self._y is None:
-            dy = (self.y2 - self.y1)/self.ny
-            self._y = numpy.linspace(self.y1+dy/2, self.y2-dy/2, self.ny)
+            dy = (self.y2 - self.y1) / self.ny
+            self._y = numpy.linspace(self.y1 + dy / 2, self.y2 - dy / 2, self.ny)
         return self._y
 
     @property
@@ -398,28 +406,35 @@
     @property
     def delta(self):
         if self._delta is None:
-            dx = (self.x2 - self.x1)/self.nx
-            dy = (self.y2 - self.y1)/self.ny
-            self._delta = (dx,dy)
+            dx = (self.x2 - self.x1) / self.nx
+            dy = (self.y2 - self.y1) / self.ny
+            self._delta = (dx, dy)
         return self._delta
 
     @property
     def extent_centers(self):
         """Extent of cell centers [xmin,xmax,ymin,ymax]"""
         if self._extent_centers is None:
-            self._extent_centers = [self.x.min(), self.x.max(),\
-                                    self.y.min(), self.y.max()]
+            self._extent_centers = [
+                self.x.min(),
+                self.x.max(),
+                self.y.min(),
+                self.y.max(),
+            ]
         return self._extent_centers
 
     @property
     def extent_edges(self):
         """Extent of cell edges [xmin,xmax,ymin,ymax]"""
         if self._extent_edges is None:
-            dx,dy = self.delta
-            self._extent_edges = [self.x.min()-dx/2, self.x.max()+dx/2,\
-                                    self.y.min()-dy/2, self.y.max()+dy/2]
+            dx, dy = self.delta
+            self._extent_edges = [
+                self.x.min() - dx / 2,
+                self.x.max() + dx / 2,
+                self.y.min() - dy / 2,
+                self.y.max() + dy / 2,
+            ]
         return self._extent_edges
-
 
     # Create plotdata of class clawpack.visclaw.ClawPlotData
     # only when needed for reading GeoClaw output,
@@ -439,22 +454,24 @@
         """
         from clawpack.visclaw.data import ClawPlotData
 
-        assert self.fgno is not None, '*** fgno must be set'
-        assert self.outdir is not None, '*** outdir must be set'
-        assert self.output_format is not None, '*** output_format must be set'
+        assert self.fgno is not None, "*** fgno must be set"
+        assert self.outdir is not None, "*** outdir must be set"
+        assert self.output_format is not None, "*** output_format must be set"
         if 0:
-            print('+++ creating plotdata for fgno=%i, outdir=%s, format=%s' \
-                  % (self.fgno,self.outdir,self.output_format))
+            print(
+                "+++ creating plotdata for fgno=%i, outdir=%s, format=%s"
+                % (self.fgno, self.outdir, self.output_format)
+            )
 
         plotdata = ClawPlotData()
         plotdata.outdir = self.outdir
         plotdata.format = self.output_format
-        plotdata.file_prefix = 'fgout%s' % str(self.fgno).zfill(4)
-        if self.output_format[:6]=='binary':
+        plotdata.file_prefix = "fgout%s" % str(self.fgno).zfill(4)
+        if self.output_format[:6] == "binary":
             # could be 'binary', 'binary32' or 'binary64'
-            file_prefix_str = plotdata.file_prefix + '.b'
+            file_prefix_str = plotdata.file_prefix + ".b"
         else:
-            file_prefix_str = plotdata.file_prefix + '.q'
+            file_prefix_str = plotdata.file_prefix + ".q"
 
         # Contrary to usual default, set save_frames to False so that all
         # the fgout frames read in are not saved in plotdata.framesoln_dict.
@@ -464,8 +481,7 @@
 
         return plotdata
 
-
-    def read_fgout_grids_data(self, fgno=None, data_file='fgout_grids.data'):
+    def read_fgout_grids_data(self, fgno=None, data_file="fgout_grids.data"):
         """
         Read input info for fgout grid number fgno from the data file
         fgout_grids.data, which should have been created by setrun.py.
@@ -473,36 +489,38 @@
         """
         if fgno is not None:
             self.fgno = fgno
-        assert self.fgno is not None, '*** fgno must be set'
+        assert self.fgno is not None, "*** fgno must be set"
 
         data_path = os.path.join(self.outdir, data_file)
-        print('Reading fgout grid info from \n    %s' % data_path)
+        print("Reading fgout grid info from \n    %s" % data_path)
 
         with open(data_path) as filep:
             lines = filep.readlines()
         fgout_input = None
-        for lineno,line in enumerate(lines):
-            if 'fgno' in line:
+        for lineno, line in enumerate(lines):
+            if "fgno" in line:
                 if int(line.split()[0]) == self.fgno:
-                    fgout_input = lines[lineno+1:]
-                    #print('Found line %i: %s' % (lineno,line))
+                    fgout_input = lines[lineno + 1 :]
+                    # print('Found line %i: %s' % (lineno,line))
                     break
 
         if fgout_input is None:
-            raise ValueError('fgout grid fgno = %i not found in %s' \
-                             % (self.fgno, data_file))
-
-        lineno = 0 # next input line
+            raise ValueError(
+                "fgout grid fgno = %i not found in %s" % (self.fgno, data_file)
+            )
+
+        lineno = 0  # next input line
         next_value = fgout_input[lineno].split()[lineno]  # a string
-        next_value_int = ('.' not in next_value)  # should be True in v5.11
-        err_msg = '\n*** Expecting integer output_style next in %s' \
-            % data_file \
-            + '\n    If this is fgout data from before v5.11, try using' \
-            + '\n    read_fgout_grids_data_pre511'
+        next_value_int = "." not in next_value  # should be True in v5.11
+        err_msg = (
+            "\n*** Expecting integer output_style next in %s" % data_file
+            + "\n    If this is fgout data from before v5.11, try using"
+            + "\n    read_fgout_grids_data_pre511"
+        )
         assert next_value_int, err_msg
         self.output_style = int(next_value)
         lineno += 1
-        if (self.output_style == 1):
+        if self.output_style == 1:
             # equally spaced times:
             self.nout = int(fgout_input[lineno].split()[0])
             lineno += 1
@@ -511,31 +529,33 @@
             self.tend = float(fgout_input[lineno].split()[0])
             lineno += 1
             self.times = numpy.linspace(self.tstart, self.tend, self.nout)
-        elif (self.output_style == 2):
+        elif self.output_style == 2:
             # list of times:
             self.nout = int(fgout_input[lineno].split()[0])
             lineno += 1
-            times_str = fgout_input[lineno].split()[:self.nout]
+            times_str = fgout_input[lineno].split()[: self.nout]
             self.times = numpy.array([float(ts) for ts in times_str])
             lineno += 1
         else:
-            raise ValueError('Unrecognized fgout output_style: %s' \
-                             % self.output_style)
+            raise ValueError("Unrecognized fgout output_style: %s" % self.output_style)
         self.point_style = point_style = int(fgout_input[lineno].split()[0])
         lineno += 1
         output_format = int(fgout_input[lineno].split()[0])
         lineno += 1
         if output_format == 1:
-            self.output_format = 'ascii'
+            self.output_format = "ascii"
         elif output_format == 2:
-            self.output_format = 'binary32'
+            self.output_format = "binary32"
         elif output_format == 3:
-            self.output_format = 'binary'
+            self.output_format = "binary"
         else:
-            raise NotImplementedError("fgout not implemented for " \
-                    + "output_format %i"  % output_format)
-        print('Reading input for fgno=%i, point_style = %i ' \
-                % (self.fgno, self.point_style))
+            raise NotImplementedError(
+                "fgout not implemented for " + "output_format %i" % output_format
+            )
+        print(
+            "Reading input for fgno=%i, point_style = %i "
+            % (self.fgno, self.point_style)
+        )
         if point_style == 2:
             self.nx = nx = int(fgout_input[lineno].split()[0])
             self.ny = ny = int(fgout_input[lineno].split()[1])
@@ -547,8 +567,9 @@
             self.y2 = float(fgout_input[lineno].split()[1])
             lineno += 1
         else:
-            raise NotImplementedError("fgout not implemented for point_style %i" \
-                % point_style)
+            raise NotImplementedError(
+                "fgout not implemented for point_style %i" % point_style
+            )
         tokens = fgout_input[lineno].split()
         self.q_out_vars = []
         for token in tokens:
@@ -556,12 +577,11 @@
                 self.q_out_vars.append(int(token))
             except:
                 break
-        print('Found fgout grid q_out_vars = ',self.q_out_vars)
-        print('Using this mapping to fgout variable names: ')
-        print('      qmap = ',self.qmap)
-
-    def read_fgout_grids_data_pre511(self, fgno=None,
-                                     data_file='fgout_grids.data'):
+        print("Found fgout grid q_out_vars = ", self.q_out_vars)
+        print("Using this mapping to fgout variable names: ")
+        print("      qmap = ", self.qmap)
+
+    def read_fgout_grids_data_pre511(self, fgno=None, data_file="fgout_grids.data"):
         """
         For backward compatibility, this reads fgout_grids.data files
         in the format used prior to v5.11.
@@ -578,29 +598,28 @@
 
         if fgno is not None:
             self.fgno = fgno
-        assert self.fgno is not None, '*** fgno must be set'
+        assert self.fgno is not None, "*** fgno must be set"
 
         data_path = os.path.join(self.outdir, data_file)
-        print('Reading fgout grid info from \n    %s' % data_path)
+        print("Reading fgout grid info from \n    %s" % data_path)
 
         with open(data_path) as filep:
             lines = filep.readlines()
         fgout_input = None
-        for lineno,line in enumerate(lines):
-            if 'fgno' in line:
+        for lineno, line in enumerate(lines):
+            if "fgno" in line:
                 if int(line.split()[0]) == self.fgno:
-                    fgout_input = lines[lineno+1:]
-                    #print('Found line %i: %s' % (lineno,line))
+                    fgout_input = lines[lineno + 1 :]
+                    # print('Found line %i: %s' % (lineno,line))
                     break
 
         if fgout_input is None:
-            raise ValueError('fgout grid fgno = %i not found in %s' \
-                             % (fgno, data_file))
-
-        lineno = 0 # next input line
+            raise ValueError("fgout grid fgno = %i not found in %s" % (fgno, data_file))
+
+        lineno = 0  # next input line
         self.output_style = int(fgout_input[lineno].split()[lineno])
         lineno += 1
-        if (self.output_style == 1):
+        if self.output_style == 1:
             # equally spaced times:
             self.nout = int(fgout_input[lineno].split()[0])
             lineno += 1
@@ -609,26 +628,27 @@
             self.tend = float(fgout_input[lineno].split()[0])
             lineno += 1
             self.times = numpy.linspace(self.tstart, self.tend, self.nout)
-        elif (self.output_style == 2):
+        elif self.output_style == 2:
             # list of times:
             self.nout = int(fgout_input[lineno].split()[0])
             lineno += 1
-            times_str = fgout_input[lineno].split()[:self.nout]
+            times_str = fgout_input[lineno].split()[: self.nout]
             self.times = numpy.array([float(ts) for ts in times_str])
             lineno += 1
         else:
-            raise ValueError('Unrecognized fgout output_style: %s' \
-                             % self.output_style)
+            raise ValueError("Unrecognized fgout output_style: %s" % self.output_style)
         self.point_style = point_style = int(fgout_input[lineno].split()[0])
         lineno += 1
         output_format = int(fgout_input[lineno].split()[0])
         lineno += 1
         if output_format == 1:
-            self.output_format = 'ascii'
+            self.output_format = "ascii"
         elif output_format == 3:
-            self.output_format = 'binary'
-        print('Reading input for fgno=%i, point_style = %i ' \
-                % (self.fgno, self.point_style))
+            self.output_format = "binary"
+        print(
+            "Reading input for fgno=%i, point_style = %i "
+            % (self.fgno, self.point_style)
+        )
         if point_style == 2:
             self.nx = nx = int(fgout_input[lineno].split()[0])
             self.ny = ny = int(fgout_input[lineno].split()[1])
@@ -640,8 +660,9 @@
             self.y2 = float(fgout_input[lineno].split()[1])
             lineno += 1
         else:
-            raise NotImplementedError("fgout not implemented for point_style %i" \
-                % point_style)
+            raise NotImplementedError(
+                "fgout not implemented for point_style %i" % point_style
+            )
 
     def write_to_fgout_data(self, fid):
         """
@@ -650,104 +671,80 @@
         """
 
         print("\n---------------------------------------------- ")
-        assert self.point_style is not None, 'Need to set point_style'
+        assert self.point_style is not None, "Need to set point_style"
 
         point_style = self.point_style
         if point_style not in [2]:
-            errmsg = 'point_style %s is not implement, only point_style==2' \
-                                    % point_style
+            errmsg = (
+                "point_style %s is not implement, only point_style==2" % point_style
+            )
             raise NotImplementedError(errmsg)
 
-        if self.output_format == 'ascii':
+        if self.output_format == "ascii":
             output_format = 1
-        elif self.output_format == 'binary32':
+        elif self.output_format == "binary32":
             output_format = 2
-        elif self.output_format in ['binary','binary64']:
+        elif self.output_format in ["binary", "binary64"]:
             output_format = 3
         else:
             errmsg = "fgout output_format must be ascii, binary32, or binary64"
             raise NotImplementedError(errmsg)
 
-
-<<<<<<< HEAD
-        
-=======
-
->>>>>>> 3303883f
         # write header, independent of point_style:
-        #fid = open(self.input_file_name,'w')
+        # fid = open(self.input_file_name,'w')
         fid.write("\n")
         fid.write("%i                           # fgno\n" % self.fgno)
 
-        fid.write("%i                           # output_style\n" \
-                    % self.output_style)
-<<<<<<< HEAD
-        
-=======
-
->>>>>>> 3303883f
+        fid.write("%i                           # output_style\n" % self.output_style)
         if self.output_style == 1:
-            assert self.tstart is not None, 'Need to set tstart'
-            assert self.tend is not None, 'Need to set tend'
-            assert self.nout is not None, 'Need to set nout'
-            fid.write("%i %s           # nout\n" % (self.nout, 11*" "))
-            fid.write("%16.10e            # tstart\n"  % self.tstart)
-            fid.write("%16.10e            # tend\n"  % self.tend)
+            assert self.tstart is not None, "Need to set tstart"
+            assert self.tend is not None, "Need to set tend"
+            assert self.nout is not None, "Need to set nout"
+            fid.write("%i %s           # nout\n" % (self.nout, 11 * " "))
+            fid.write("%16.10e            # tstart\n" % self.tstart)
+            fid.write("%16.10e            # tend\n" % self.tend)
         elif self.output_style == 2:
             self.nout = len(self.output_times)
-            fid.write("%i %s           # nout\n" % (self.nout, 11*" "))
-<<<<<<< HEAD
-            
-=======
-
->>>>>>> 3303883f
+            fid.write("%i %s           # nout\n" % (self.nout, 11 * " "))
             # remove [] and , from list of times:
             output_times_str = repr(list(self.output_times))[1:-1]
-            output_times_str = output_times_str.replace(',','')
-            fid.write("%s            # output_times\n"  % output_times_str)
+            output_times_str = output_times_str.replace(",", "")
+            fid.write("%s            # output_times\n" % output_times_str)
         else:
-            raise ValueError('fgout output_style must be 1 or 2')
-        fid.write("%i %s              # point_style\n" \
-                            % (self.point_style,12*" "))
-        fid.write("%i %s              # output_format\n" \
-                            % (output_format,12*" "))
-
-        print('fgout grid %i has point_style = %i' % (self.fgno, point_style))
-
+            raise ValueError("fgout output_style must be 1 or 2")
+        fid.write("%i %s              # point_style\n" % (self.point_style, 12 * " "))
+        fid.write("%i %s              # output_format\n" % (output_format, 12 * " "))
+
+        print("fgout grid %i has point_style = %i" % (self.fgno, point_style))
 
         if point_style == 2:
             # 2d grid of points
-            x1,x2 = self.x1, self.x2
-            y1,y2 = self.y1, self.y2
-            nx,ny = self.nx, self.ny
-
-            dx = (x2-x1)/nx   # x1,x2 are cell edges
-            dy = (y2-y1)/ny   # y1,y2 are cell edges
-
-            npts = nx*ny
-
-            fid.write("%i  %i %s          # nx,ny\n" \
-                                % (nx,ny,10*" "))
-            fid.write("%16.10e   %20.10e            # x1, y1\n" % (x1,y1))
-            fid.write("%16.10e   %20.10e            # x2, y2\n" % (x2,y2))
-
-            print("   specifying fgout grid with shape %i by %i, with  %i points" \
-                    % (nx,ny,npts))
-            print("   lower left  = (%15.10f,%15.10f)" % (x1,y1))
-            print("   upper right = (%15.10f,%15.10f)" % (x2,y2))
-            print("   dx = %15.10e,  dy = %15.10e" % (dx,dy))
-<<<<<<< HEAD
-            
-            fid.write("%s                     # dclaw" % self.dclaw)
-=======
+            x1, x2 = self.x1, self.x2
+            y1, y2 = self.y1, self.y2
+            nx, ny = self.nx, self.ny
+
+            dx = (x2 - x1) / nx  # x1,x2 are cell edges
+            dy = (y2 - y1) / ny  # y1,y2 are cell edges
+
+            npts = nx * ny
+
+            fid.write("%i  %i %s          # nx,ny\n" % (nx, ny, 10 * " "))
+            fid.write("%16.10e   %20.10e            # x1, y1\n" % (x1, y1))
+            fid.write("%16.10e   %20.10e            # x2, y2\n" % (x2, y2))
+
+            print(
+                "   specifying fgout grid with shape %i by %i, with  %i points"
+                % (nx, ny, npts)
+            )
+            print("   lower left  = (%15.10f,%15.10f)" % (x1, y1))
+            print("   upper right = (%15.10f,%15.10f)" % (x2, y2))
+            print("   dx = %15.10e,  dy = %15.10e" % (dx, dy))
 
         # q_out_vars is a list of q components to print, e.g. [1,4]
 
-        format = len(self.q_out_vars) * '%s '
-        fid.write(format % tuple(self.q_out_vars)+ " # q_out_vars\n")
-        fid.write('\n')
->>>>>>> 3303883f
-
+        format = len(self.q_out_vars) * "%s "
+        fid.write(format % tuple(self.q_out_vars) + " # q_out_vars\n")
+        fid.write("\n")
 
     def read_frame(self, frameno):
         """
@@ -760,14 +757,16 @@
             fgoutX = self.X
             fgoutY = self.Y
         except:
-            msg = '\n*** Before reading frame, you must set FGoutGrid data,' \
-                  '\n*** Typically by calling read_fgout_grids_data'
+            msg = (
+                "\n*** Before reading frame, you must set FGoutGrid data,"
+                "\n*** Typically by calling read_fgout_grids_data"
+            )
             raise ValueError(msg)
 
             # prior to v5.11, self.read_fgout_grids_data() called here
             # rather than raising exception...
             print(msg)
-            print('*** Calling read_fgout_grids_data...')
+            print("*** Calling read_fgout_grids_data...")
             self.read_fgout_grids_data()
             fgoutX = self.X
             fgoutY = self.Y
@@ -775,8 +774,10 @@
         try:
             fr = self.plotdata.getframe(frameno)
         except:
-            print('*** Could not read fgout grid %i frame %i from %s' \
-                 % (self.fgno,frameno,self.plotdata.outdir))
+            print(
+                "*** Could not read fgout grid %i frame %i from %s"
+                % (self.fgno, frameno, self.plotdata.outdir)
+            )
             raise
         state = fr.states[0]  # only 1 AMR grid
         patch = state.patch
@@ -790,14 +791,14 @@
 
         fgout_frame.frameno = frameno
 
-        X,Y = patch.grid.p_centers[:2]
+        X, Y = patch.grid.p_centers[:2]
 
         if not numpy.allclose(X, fgoutX):
-            errmsg = '*** X read from output does not match fgout_grid.X'
+            errmsg = "*** X read from output does not match fgout_grid.X"
             raise ValueError(errmsg)
 
         if not numpy.allclose(Y, fgoutY):
-            errmsg = '*** Y read from output does not match fgout_grid.Y'
+            errmsg = "*** Y read from output does not match fgout_grid.Y"
             raise ValueError(errmsg)
 
         return fgout_frame
@@ -807,8 +808,10 @@
 # Functions for interpolating from fgout grid to arbitrary points,
 # useful for example if using velocity field to model particle/debris motion
 
-def make_fgout_fcn_xy(fgout, qoi, method='nearest',
-                       bounds_error=False, fill_value=numpy.nan):
+
+def make_fgout_fcn_xy(
+    fgout, qoi, method="nearest", bounds_error=False, fill_value=numpy.nan
+):
     """
     Create a function that can be called at (x,y) and return the qoi
     interpolated in space from the fgout array.
@@ -827,27 +830,31 @@
     from scipy.interpolate import RegularGridInterpolator
 
     try:
-        q = getattr(fgout,qoi)
+        q = getattr(fgout, qoi)
     except:
-        print('*** fgout missing attribute qoi = %s?' % qoi)
-
-    err_msg = '*** q must have same shape as fgout.X\n' \
-            + 'fgout.X.shape = %s,   q.shape = %s' % (fgout.X.shape,q.shape)
+        print("*** fgout missing attribute qoi = %s?" % qoi)
+
+    err_msg = (
+        "*** q must have same shape as fgout.X\n"
+        + "fgout.X.shape = %s,   q.shape = %s" % (fgout.X.shape, q.shape)
+    )
     assert fgout.X.shape == q.shape, err_msg
 
-    x1 = fgout.X[:,0]
-    y1 = fgout.Y[0,:]
-    fgout_fcn1 = RegularGridInterpolator((x1,y1), q, method=method,
-                bounds_error=bounds_error, fill_value=fill_value)
-
-    def fgout_fcn(x,y):
+    x1 = fgout.X[:, 0]
+    y1 = fgout.Y[0, :]
+    fgout_fcn1 = RegularGridInterpolator(
+        (x1, y1), q, method=method, bounds_error=bounds_error, fill_value=fill_value
+    )
+
+    def fgout_fcn(x, y):
         """
         Function that can be evaluated at single point or arrays (x,y).
         """
         from numpy import array, vstack
+
         xa = array(x)
         ya = array(y)
-        xyout = vstack((xa,ya)).T
+        xyout = vstack((xa, ya)).T
         qout = fgout_fcn1(xyout)
         if len(qout) == 1:
             qout = qout[0]  # return scalar
@@ -856,9 +863,15 @@
     return fgout_fcn
 
 
-def make_fgout_fcn_xyt(fgout1, fgout2, qoi, method_xy='nearest',
-                       method_t='linear', bounds_error=False,
-                       fill_value=numpy.nan):
+def make_fgout_fcn_xyt(
+    fgout1,
+    fgout2,
+    qoi,
+    method_xy="nearest",
+    method_t="linear",
+    bounds_error=False,
+    fill_value=numpy.nan,
+):
     """
     Create a function that can be called at (x,y,t) and return the qoi
     interpolated in space and time between the two frames fgout1 and fgout2.
@@ -881,61 +894,69 @@
     and t should be a float that lies between fgout1.t and fgout2.t.
     """
 
-    assert numpy.allclose(fgout1.X, fgout2.X), \
-                            '*** fgout1 and fgout2 must have same X'
-    assert numpy.allclose(fgout1.Y, fgout2.Y), \
-                            '*** fgout1 and fgout2 must have same Y'
+    assert numpy.allclose(fgout1.X, fgout2.X), "*** fgout1 and fgout2 must have same X"
+    assert numpy.allclose(fgout1.Y, fgout2.Y), "*** fgout1 and fgout2 must have same Y"
 
     t1 = fgout1.t
     t2 = fgout2.t
-    #assert t1 < t2, '*** expected fgout1.t < fgout2.t'
-
-    fgout1_fcn_xy = make_fgout_fcn_xy(fgout1, qoi, method=method_xy,
-                       bounds_error=bounds_error, fill_value=fill_value)
-    fgout2_fcn_xy = make_fgout_fcn_xy(fgout2, qoi, method=method_xy,
-                       bounds_error=bounds_error, fill_value=fill_value)
-
-    def fgout_fcn(x,y,t):
+    # assert t1 < t2, '*** expected fgout1.t < fgout2.t'
+
+    fgout1_fcn_xy = make_fgout_fcn_xy(
+        fgout1, qoi, method=method_xy, bounds_error=bounds_error, fill_value=fill_value
+    )
+    fgout2_fcn_xy = make_fgout_fcn_xy(
+        fgout2, qoi, method=method_xy, bounds_error=bounds_error, fill_value=fill_value
+    )
+
+    def fgout_fcn(x, y, t):
         """
         Function that can be evaluated at single point or arrays (x,y)
         at a single time t.
         """
         from numpy import array, ones
+
         xa = array(x)
         ya = array(y)
         tol = 1e-6  # to make sure it works ok when called with t=t1 or t=t2
-        if t1-tol <= t <= t2+tol:
-            alpha = (t-t1)/(t2-t1)
+        if t1 - tol <= t <= t2 + tol:
+            alpha = (t - t1) / (t2 - t1)
         elif bounds_error:
-            errmsg = '*** argument t=%g should be between t1=%g and t2=%g' \
-                     % (t,t1,t2)
+            errmsg = "*** argument t=%g should be between t1=%g and t2=%g" % (t, t1, t2)
             raise ValueError(errmsg)
         else:
             qout = fill_value * ones(xa.shape)
             return qout
 
-        qout1 = fgout1_fcn_xy(x,y)
-        qout2 = fgout2_fcn_xy(x,y)
-
-        if method_t == 'linear':
+        qout1 = fgout1_fcn_xy(x, y)
+        qout2 = fgout2_fcn_xy(x, y)
+
+        if method_t == "linear":
             if t1 <= t <= t2:
-                alpha = (t-t1)/(t2-t1)
-                qout = (1-alpha)*qout1 + alpha*qout2
+                alpha = (t - t1) / (t2 - t1)
+                qout = (1 - alpha) * qout1 + alpha * qout2
         else:
-            raise NotImplementedError('method_t = %s not supported' % method_t)
+            raise NotImplementedError("method_t = %s not supported" % method_t)
 
         return qout
 
     return fgout_fcn
+
 
 # ===============================
 # Functions for writing a set of fgout frames as a netCDF file, and
 # reading such a file:
 
-def write_netcdf(fgout_frames, fname_nc='fgout_frames.nc',
-                 qois = ['h','hu','hv','eta'], datatype='f4',
-                 include_B0=False, include_Bfinal=False,
-                 description='', verbose=True):
+
+def write_netcdf(
+    fgout_frames,
+    fname_nc="fgout_frames.nc",
+    qois=["h", "hu", "hv", "eta"],
+    datatype="f4",
+    include_B0=False,
+    include_Bfinal=False,
+    description="",
+    verbose=True,
+):
     """
     Write a list of fgout frames (at different times on the same rectangular
     grid) to a single netCDF file, with some metadata and the topography,
@@ -977,16 +998,18 @@
     time the file was created and the path to the directory where it was made.
     """
 
+    import time
+    from datetime import datetime, timedelta
+
     import netCDF4
-    from datetime import datetime, timedelta
-    from cftime import num2date, date2num
-    import time
+    from cftime import date2num, num2date
+
     timestr = time.ctime(time.time())  # current time for metadata
 
     fg_times = numpy.array([fg.t for fg in fgout_frames])
 
     if verbose:
-        print('Creating %s with fgout frames at times: ' % fname_nc)
+        print("Creating %s with fgout frames at times: " % fname_nc)
         print(fg_times)
 
     fg0 = fgout_frames[0]
@@ -997,54 +1020,86 @@
     ys = numpy.array([fg.y for fg in fgout_frames])
     # assert same for all times
 
-    units = {'h':'meters', 'eta':'meters', 'hu':'m^2/s', 'hv':'m^2/s',
-             'u':'m/s', 'v':'m/s', 's':'m/s', 'hss':'m^3/s^2', 'B':'meters'}
-
-    with netCDF4.Dataset(fname_nc, 'w') as rootgrp:
-
+    units = {
+        "h": "meters",
+        "eta": "meters",
+        "hu": "m^2/s",
+        "hv": "m^2/s",
+        "u": "m/s",
+        "v": "m/s",
+        "s": "m/s",
+        "hss": "m^3/s^2",
+        "B": "meters",
+    }
+
+    with netCDF4.Dataset(fname_nc, "w") as rootgrp:
         rootgrp.description = description
         rootgrp.history = "Created " + timestr
         rootgrp.history += " in %s;  " % os.getcwd()
 
-        lon = rootgrp.createDimension('lon', len(x))
-        longitudes = rootgrp.createVariable('lon','f8',('lon',))
+        lon = rootgrp.createDimension("lon", len(x))
+        longitudes = rootgrp.createVariable("lon", "f8", ("lon",))
         longitudes[:] = x
-        longitudes.units = 'degrees_east'
-
-        lat = rootgrp.createDimension('lat', len(y))
-        latitudes = rootgrp.createVariable('lat','f8',('lat',))
+        longitudes.units = "degrees_east"
+
+        lat = rootgrp.createDimension("lat", len(y))
+        latitudes = rootgrp.createVariable("lat", "f8", ("lat",))
         latitudes[:] = y
-        latitudes.units = 'degrees_north'
-
-        time = rootgrp.createDimension('time', len(fg_times))
-        times = rootgrp.createVariable('time','f8',('time',))
+        latitudes.units = "degrees_north"
+
+        time = rootgrp.createDimension("time", len(fg_times))
+        times = rootgrp.createVariable("time", "f8", ("time",))
         times[:] = fg_times
-        times.units = 'seconds'
+        times.units = "seconds"
 
         if 0:
             # Could make times be datetimes relative to some event time, e.g.:
-            times.units = 'seconds since 1700-01-26 21:00:00.0'
-            times.calendar = 'gregorian'
-            dates = [datetime(1700,1,26,21) + timedelta(seconds=ss) \
-                        for ss in fg_times]
-            times[:] = date2num(dates,units=times.units,calendar=times.calendar)
+            times.units = "seconds since 1700-01-26 21:00:00.0"
+            times.calendar = "gregorian"
+            dates = [
+                datetime(1700, 1, 26, 21) + timedelta(seconds=ss) for ss in fg_times
+            ]
+            times[:] = date2num(dates, units=times.units, calendar=times.calendar)
 
         if include_B0:
-            B0 = rootgrp.createVariable('B0',datatype,('lon','lat',))
-            B0[:,:] = fg0.B
-            B0.units = 'meters'
+            B0 = rootgrp.createVariable(
+                "B0",
+                datatype,
+                (
+                    "lon",
+                    "lat",
+                ),
+            )
+            B0[:, :] = fg0.B
+            B0.units = "meters"
 
         if include_Bfinal:
             fg_final = fgout_frames[-1]
-            Bfinal = rootgrp.createVariable('Bfinal',datatype,('lon','lat',))
-            Bfinal[:,:] = fg_final.B
-            Bfinal.units = 'meters'
+            Bfinal = rootgrp.createVariable(
+                "Bfinal",
+                datatype,
+                (
+                    "lon",
+                    "lat",
+                ),
+            )
+            Bfinal[:, :] = fg_final.B
+            Bfinal.units = "meters"
 
         for qoi in qois:
-            qoi_frames = [getattr(fgout,qoi) for fgout in fgout_frames]
-            qoi_var = rootgrp.createVariable(qoi,datatype,('time','lon','lat',))
-            qoi_var[:,:,:] = qoi_frames
+            qoi_frames = [getattr(fgout, qoi) for fgout in fgout_frames]
+            qoi_var = rootgrp.createVariable(
+                qoi,
+                datatype,
+                (
+                    "time",
+                    "lon",
+                    "lat",
+                ),
+            )
+            qoi_var[:, :, :] = qoi_frames
             qoi_var.units = units[qoi]
+
 
 def get_as_array(var, rootgrp, verbose=True):
     """
@@ -1053,10 +1108,12 @@
     """
     a = rootgrp.variables.get(var, None)
     if a is not None:
-        if verbose: print('    Loaded %s with shape %s' % (var,repr(a.shape)))
+        if verbose:
+            print("    Loaded %s with shape %s" % (var, repr(a.shape)))
         return numpy.array(a)
     else:
-        if verbose: print('    Did not find %s' % var)
+        if verbose:
+            print("    Did not find %s" % var)
         return None
 
 
@@ -1083,15 +1140,15 @@
 
     import netCDF4
 
-    with netCDF4.Dataset(fname_nc, 'r') as rootgrp:
+    with netCDF4.Dataset(fname_nc, "r") as rootgrp:
         if verbose:
-            print('Reading data to fgout frames from nc file',fname_nc)
-            print('        nc file description: ', rootgrp.description)
-            print('History:  ', rootgrp.history)
-
-        x = get_as_array('lon', rootgrp, verbose)
-        y = get_as_array('lat', rootgrp, verbose)
-        t = get_as_array('time', rootgrp, verbose)
+            print("Reading data to fgout frames from nc file", fname_nc)
+            print("        nc file description: ", rootgrp.description)
+            print("History:  ", rootgrp.history)
+
+        x = get_as_array("lon", rootgrp, verbose)
+        y = get_as_array("lat", rootgrp, verbose)
+        t = get_as_array("time", rootgrp, verbose)
 
         vars = list(rootgrp.variables)
 
@@ -1100,8 +1157,7 @@
             qoi_array = get_as_array(qoi, rootgrp, verbose)
             qoi_arrays[qoi] = qoi_array
 
-    return x,y,t,qoi_arrays
-
+    return x, y, t, qoi_arrays
 
 
 def read_netcdf(fname_nc, fgout_grid=None, verbose=True):
@@ -1114,31 +1170,30 @@
 
     import netCDF4
 
-    with netCDF4.Dataset(fname_nc, 'r') as rootgrp:
+    with netCDF4.Dataset(fname_nc, "r") as rootgrp:
         if 1:
-            print('Reading data to fgout frames from nc file',fname_nc)
-            print('        nc file description: ', rootgrp.description)
-            print('History:  ', rootgrp.history)
-
-        x = get_as_array('lon', rootgrp, verbose)
-        y = get_as_array('lat', rootgrp, verbose)
-        t = get_as_array('time', rootgrp, verbose)
+            print("Reading data to fgout frames from nc file", fname_nc)
+            print("        nc file description: ", rootgrp.description)
+            print("History:  ", rootgrp.history)
+
+        x = get_as_array("lon", rootgrp, verbose)
+        y = get_as_array("lat", rootgrp, verbose)
+        t = get_as_array("time", rootgrp, verbose)
 
         vars = list(rootgrp.variables)
 
-
-        for qoi in ['h','hu','hv','eta']:
-            errmsg = '*** Cannot reconstruct fgout frame without %s' % qoi
+        for qoi in ["h", "hu", "hv", "eta"]:
+            errmsg = "*** Cannot reconstruct fgout frame without %s" % qoi
             assert qoi in vars, errmsg
-        h = get_as_array('h', rootgrp, verbose)
-        hu = get_as_array('hu', rootgrp, verbose)
-        hv = get_as_array('hv', rootgrp, verbose)
-        eta = get_as_array('eta', rootgrp, verbose)
+        h = get_as_array("h", rootgrp, verbose)
+        hu = get_as_array("hu", rootgrp, verbose)
+        hv = get_as_array("hv", rootgrp, verbose)
+        eta = get_as_array("eta", rootgrp, verbose)
 
         if (x is None) or (y is None):
-            print('*** Could not create grid')
+            print("*** Could not create grid")
         else:
-            X,Y = numpy.meshgrid(x,y)
+            X, Y = numpy.meshgrid(x, y)
 
         fgout_frames = []
 
@@ -1147,18 +1202,19 @@
             fgout.x = x
             fgout.y = y
             fgout.t = t[k]
-            fgout.q = numpy.empty((4,eta.shape[1],eta.shape[2]))
-            fgout.q[0,:,:] = h[k,:,:]
-            fgout.q[1,:,:] = hu[k,:,:]
-            fgout.q[2,:,:] = hv[k,:,:]
-            fgout.q[3,:,:] = eta[k,:,:]
+            fgout.q = numpy.empty((4, eta.shape[1], eta.shape[2]))
+            fgout.q[0, :, :] = h[k, :, :]
+            fgout.q[1, :, :] = hu[k, :, :]
+            fgout.q[2, :, :] = hv[k, :, :]
+            fgout.q[3, :, :] = eta[k, :, :]
             fgout.X = X
             fgout.Y = Y
             fgout_frames.append(fgout)
 
-        print('Created fgout_frames as list of length %i' % len(fgout_frames))
+        print("Created fgout_frames as list of length %i" % len(fgout_frames))
 
     return fgout_frames
+
 
 def print_netcdf_info(fname_nc):
     """
@@ -1167,19 +1223,19 @@
     """
     import netCDF4
 
-    with netCDF4.Dataset(fname_nc, 'r') as rootgrp:
-        x = get_as_array('lon', rootgrp, verbose=False)
-        y = get_as_array('lat', rootgrp, verbose=False)
-        t = get_as_array('time', rootgrp, verbose=False)
+    with netCDF4.Dataset(fname_nc, "r") as rootgrp:
+        x = get_as_array("lon", rootgrp, verbose=False)
+        y = get_as_array("lat", rootgrp, verbose=False)
+        t = get_as_array("time", rootgrp, verbose=False)
 
         vars = list(rootgrp.variables)
 
-        print('===================================================')
-        print('netCDF file %s contains:' % fname_nc)
-        print('description: \n', rootgrp.description)
-        print('history: \n', rootgrp.history)
-        print('%i longitudes from %.6f to %.6f' % (len(x),x[0],x[-1]))
-        print('%i latitudes from %.6f to %.6f' % (len(y),y[0],y[-1]))
-        print('%i times from %.3f to %.3f' % (len(t),t[0],t[-1]))
-        print('variables: ',vars)
-        print('===================================================')+        print("===================================================")
+        print("netCDF file %s contains:" % fname_nc)
+        print("description: \n", rootgrp.description)
+        print("history: \n", rootgrp.history)
+        print("%i longitudes from %.6f to %.6f" % (len(x), x[0], x[-1]))
+        print("%i latitudes from %.6f to %.6f" % (len(y), y[0], y[-1]))
+        print("%i times from %.3f to %.3f" % (len(t), t[0], t[-1]))
+        print("variables: ", vars)
+        print("===================================================")