r"""
fgout_tools module: $CLAW/geoclaw/src/python/geoclaw/fgout_tools.py

Tools to specify and work with fgout grids, used to output GeoClaw solutions
on a fixed grid at a sequence of times, regardless of the AMR structure.

Includes:

- class FGoutFrame: used to hold a single frame of fgout output data
- class FGoutGrid: used to specify and store info about an fgout grid, with
                   methods to read and write info to fgout_grids.data
- function make_fgout_fcn_xy: Takes an FGoutFrame object and produces an
            interpolating function that can be evaluated for any (x,y).
- function make_fgout_fcn_xyt: Takes 2 FGoutFrame objects and produces an
            interpolating function that can be evaluated for any (x,y,t)
            at intermediate times.
- function write_netcdf: Write a specified set of qoi's from a list of
            fgout frames, as a single netCDF file
- function read_netcdf: Read a netCDF file and return a list of fgout frames,
            assuming the file contains all the qoi's needed to reconstruct q.
- function read_netcdf_arrays: Read a netCDF file and extract the 
            requested quantities of interest as numpy arrays.
- print_netcdf_info: Print info about the contents of a netCDF file containing
            some fgout frames.
"""

import os
from numpy import sqrt, ma, mod
import numpy

class FGoutFrame(object):

    """
    Class to hold a single frame of fgout data at one output time.
    Several attributes are defined as properties that can be evaluated
    and stored only when needed by the user.
    """

    def __init__(self, fgout_grid, frameno=None):
        self.fgout_grid = fgout_grid
        self.frameno = frameno
        self.t = None

        # private attributes for those that are only created if
        # needed by the user:
        self._h = None
        self._hu = None
        self._hv = None
        self._eta = None
        self._B = None
        self._u = None
        self._v = None
        self._s = None
        self._hss = None
        self._hm = None

    # Define shortcuts to attributes of self.fgout_grid that are the same
    # for all frames (e.g. X,Y) to avoid storing grid for every frame.
    
    @property
    def x(self):
        return self.fgout_grid.x

    @property
    def y(self):
        return self.fgout_grid.y
        
    @property
    def X(self):
        return self.fgout_grid.X
        
    @property
    def Y(self):
        return self.fgout_grid.Y
        
    @property
    def delta(self):
        return self.fgout_grid.delta

    @property
    def extent_centers(self):
        return self.fgout_grid.extent_centers
        
    @property
    def extent_edges(self):
        return self.fgout_grid.extent_edges
        
    @property
    def drytol(self):
        return self.fgout_grid.drytol
        
    @property
    def qmap(self):
        return self.fgout_grid.qmap
            
    # Define attributes such as h as @properties with lazy evaluation:
    # the corresponding array is created and stored only when first
    # accessed by the user.  Those not needed are not created.

    @property
    def h(self):
        """depth"""
        if self._h is None:
            q_out_vars = self.fgout_grid.q_out_vars
            try:
                i_h = q_out_vars.index(self.qmap['h'])
                self._h = self.q[i_h,:,:]
            except:
                try:
                    i_eta = q_out_vars.index(self.qmap['eta'])
                    i_B = q_out_vars.index(self.qmap['B'])
                    self._h = self.q[i_eta,:,:] - self.q[i_B,:,:]
                except:
                    print('*** Could not find h or eta-B in q_out_vars')
                    raise
        return self._h

    @property
    def hu(self):
        """momentum h*u"""
        if self._hu is None:
            q_out_vars = self.fgout_grid.q_out_vars
            try:
                i_hu = q_out_vars.index(self.qmap['hu'])
                self._hu = self.q[i_hu,:,:]
            except:
                print('*** Could not find hu in q_out_vars')
                raise
        return self._hu

    @property
    def u(self):
        """speed u, computed as hu/h or set to 0 if h<self.drytol"""
        if self._u is None:
            self._u = numpy.divide(self.hu, self.h,\
                              out=numpy.zeros(self.h.shape, dtype=float), \
                              where=(self.h>self.drytol))
        return self._u

    @property
    def hv(self):
        """momentum h*v"""
        if self._hv is None:
            q_out_vars = self.fgout_grid.q_out_vars
            try:
                i_hv = q_out_vars.index(self.qmap['hv'])
                self._hv = self.q[i_hv,:,:]
            except:
                print('*** Could not find hv in q_out_vars')
                raise
        return self._hv

    @property
    def v(self):
        """speed v, computed as hv/h or set to 0 if h<self.drytol"""
        if self._v is None:
            self._v = numpy.divide(self.hv, self.h,\
                              out=numpy.zeros(self.h.shape, dtype=float), \
                              where=(self.h>self.drytol))
        return self._v

    @property
    def eta(self):
        """surface eta = h+B"""
        if self._eta is None:
            q_out_vars = self.fgout_grid.q_out_vars
            try:
                i_eta = q_out_vars.index(self.qmap['eta'])
                self._eta = self.q[i_eta,:,:]
                #print('+++qmap["eta"] = %i' % self.qmap["eta"])
                #print('+++i_eta = %i' % i_eta)
            except:
                try:
                    i_h = q_out_vars.index(self.qmap['h'])
                    i_B = q_out_vars.index(self.qmap['B'])
                    self._eta = self.q[i_h,:,:] + self.q[i_B,:,:]
                except:
                    print('*** Could not find eta or h+B in q_out_vars')
                    raise
        return self._eta

    @property
    def B(self):
        """topography"""
        if self._B is None:
            q_out_vars = self.fgout_grid.q_out_vars
            try:
                i_B = q_out_vars.index(self.qmap['B'])
                self._B = self.q[i_B,:,:]
                #print('+++qmap["B"] = %i' % self.qmap["B"])
                #print('+++i_B = %i' % i_B)
            except:
                try:
                    i_h = q_out_vars.index(self.qmap['h'])
                    i_eta = q_out_vars.index(self.qmap['eta'])
                    self._B = self.q[i_eta,:,:] - self.q[i_h,:,:]
                    #print('+++ computing B: i_h = %i, i_eta = %i' % (i_h,i_eta))
                    #print('+++qmap["h"] = %i' % self.qmap["h"])
                    #print('+++qmap["eta"] = %i' % self.qmap["eta"])
                except:
                    print('*** Could not find B or eta-h in q_out_vars')
                    raise
        return self._B

    @property
    def s(self):
        """speed s = sqrt(u**2 + v**2)"""
        if self._s is None:
            self._s = numpy.sqrt(self.u**2 + self.v**2)
        return self._s

    @property
    def hss(self):
        """momentum flux h*s**2"""
        if self._hss is None:
            self._hss = self.h * self.s**2
        return self._hss

    @property
    def huc(self):
        """huc - Boussinesq correction to hu"""
        if self._huc is None:
            q_out_vars = self.fgout_grid.q_out_vars
            try:
                i_huc = q_out_vars.index(self.qmap['huc'])
                self._huc = self.q[i_huc,:,:]
            except:
                print('*** Could not find huc in q_out_vars')
                raise
        return self._huc

    @property
    def hvc(self):
        """hvc - Boussinesq correction to hv"""
        if self._hvc is None:
            q_out_vars = self.fgout_grid.q_out_vars
            try:
                i_hvc = q_out_vars.index(self.qmap['hvc'])
                self._hvc = self.q[i_hvc,:,:]
            except:
                print('*** Could not find hvc in q_out_vars')
                raise
        return self._hvc

    @property
    def hm(self):
        """dclaw: h * mass fraction"""
        if self._hm is None:
            q_out_vars = self.fgout_grid.q_out_vars
            try:
                i_hm = q_out_vars.index(self.qmap['hm'])
                self._hm = self.q[i_hm,:,:]
                #print('+++qmap["hm"] = %i' % self.qmap["hm"])
                #print('+++i_hm = %i' % i_hm)
            except:
                print('*** Could not find hm in q_out_vars')
                raise
        return self._hm

    @property
    def pb(self):
        """dclaw variable """
        if self._pb is None:
            q_out_vars = self.fgout_grid.q_out_vars
            try:
                i_pb = q_out_vars.index(self.qmap['pb'])
                self._pb = self.q[i_pb,:,:]
            except:
                print('*** Could not find pb in q_out_vars')
                raise
        return self._pb

    @property
    def hchi(self):
        """dclaw variable """
        if self._hchi is None:
            q_out_vars = self.fgout_grid.q_out_vars
            try:
                i_hchi = q_out_vars.index(self.qmap['hchi'])
                self._hchi = self.q[i_hchi,:,:]
            except:
                print('*** Could not find hchi in q_out_vars')
                raise
        return self._hchi

    @property
    def bdif(self):
        """dclaw variable """
        if self._bdif is None:
            q_out_vars = self.fgout_grid.q_out_vars
            try:
                i_bdif = q_out_vars.index(self.qmap['bdif'])
                self._bdif = self.q[i_bdif,:,:]
            except:
                print('*** Could not find bdif in q_out_vars')
                raise
        return self._bdif


class FGoutGrid(object):

    """
    New class introduced in 5.9.0 to keep store information both about the
    fgout input data and the output generated by a GeoClaw run.
    """

    def __init__(self,fgno=None,outdir='.',output_format=None,
                 qmap='geoclaw'):


        # mapping from variable names to possible values in q_out_vars
        if type(qmap) is dict:
            self.qmap = qmap
        elif qmap == 'geoclaw':
            # default for GeoClaw:
            self.qmap = {'h':1, 'hu':2, 'hv':3, 'eta':4, 'B':5}
        elif qmap == 'geoclaw-bouss':
            self.qmap = {'h':1, 'hu':2, 'hv':3, 'huc':4, 'hvc':5,
                         'eta':6, 'B':7}
        elif qmap == 'dclaw':
            self.qmap = {'h':1, 'hu':2, 'hv':3, 'hm':4, 'pb':5, 'hchi':6,
                         'bdif':7, 'eta':8, 'B':9}
        else:
            raise ValueError('Invalid qmap: %s' % qmap)
        
        # GeoClaw input values:
        # Many of these should be read from fgout_grids.data
        # using read_fgout_grids_data before using read_frame
        self.id = ''  # identifier, optional
        self.point_style = 2  # only option currently supported
        self.npts = None
        self.nx = None
        self.ny = None
        self.output_style = 1
        self.tstart =  None
        self.tend = None
        self.nout = None
        self.fgno = fgno
        self.outdir = outdir

        # Note output_format will be reset by read_fgout_grids_data:
        self.output_format = output_format
<<<<<<< HEAD
        self.dclaw = False
=======

        self.q_out_vars = [1,2,3,4]  # list of which components to print
                                          # default: h,hu,hv,eta (5=topo)
        self.nqout = None # number of vars to print out
>>>>>>> 26607fa2
        
        self.drytol = 1e-3          # used for computing u,v from hu,hv

        # private attributes for those that are only created if
        # needed by the user:
        
        self._X = None
        self._Y = None
        self._x = None
        self._y = None
        self._delta = None           # (dx,dy)
        self._extent_centers = None  # defined by fgout points
        self._extent_edges = None    # extended so points are cell centers

        self._plotdata = None

    @property
    def x(self):
        """1D array x of longitudes (cell centers)"""
        if self._x is None:
            dx = (self.x2 - self.x1)/self.nx
            self._x = numpy.linspace(self.x1+dx/2, self.x2-dx/2, self.nx)
        return self._x

    @property
    def y(self):
        """1D array y of latitudes (cell centers)"""
        if self._y is None:
            dy = (self.y2 - self.y1)/self.ny
            self._y = numpy.linspace(self.y1+dy/2, self.y2-dy/2, self.ny)
        return self._y
        
    @property
    def X(self):
        """2D array X of longitudes (cell centers)"""
        if self._X is None:
            self._X = numpy.meshgrid(self.x, self.y)[0].T
        return self._X

    @property
    def Y(self):
        """2D array Y of latitudes (cell centers)"""
        if self._Y is None:
            self._Y = numpy.meshgrid(self.x, self.y)[1].T
        return self._Y

    @property
    def delta(self):
        if self._delta is None:
            dx = (self.x2 - self.x1)/self.nx
            dy = (self.y2 - self.y1)/self.ny
            self._delta = (dx,dy)
        return self._delta
        
    @property
    def extent_centers(self):
        """Extent of cell centers [xmin,xmax,ymin,ymax]"""
        if self._extent_centers is None:
            self._extent_centers = [self.x.min(), self.x.max(),\
                                    self.y.min(), self.y.max()]
        return self._extent_centers
        
    @property
    def extent_edges(self):
        """Extent of cell edges [xmin,xmax,ymin,ymax]"""
        if self._extent_edges is None:
            dx,dy = self.delta
            self._extent_edges = [self.x.min()-dx/2, self.x.max()+dx/2,\
                                    self.y.min()-dy/2, self.y.max()+dy/2]
        return self._extent_edges
        

    # Create plotdata of class clawpack.visclaw.ClawPlotData
    # only when needed for reading GeoClaw output, 
    # since this must be done after fgno, outdir, output_format
    # have been specified:

    @property
    def plotdata(self):
        if self._plotdata is None:
            self._plotdata = self.set_plotdata()
        return self._plotdata

    def set_plotdata(self):
        """
        Create a plotdata, assuming attributes fgno, outdir, output_format
        have all been set.
        """
        from clawpack.visclaw.data import ClawPlotData

        assert self.fgno is not None, '*** fgno must be set'
        assert self.outdir is not None, '*** outdir must be set'
        assert self.output_format is not None, '*** output_format must be set'
        if 0:
            print('+++ creating plotdata for fgno=%i, outdir=%s, format=%s' \
                  % (self.fgno,self.outdir,self.output_format))

        plotdata = ClawPlotData()
        plotdata.outdir = self.outdir
        plotdata.format = self.output_format
        plotdata.file_prefix = 'fgout%s' % str(self.fgno).zfill(4)
        if self.output_format[:6]=='binary':
            # could be 'binary', 'binary32' or 'binary64'
            file_prefix_str = plotdata.file_prefix + '.b'
        else:
            file_prefix_str = plotdata.file_prefix + '.q'
        
        # Contrary to usual default, set save_frames to False so that all
        # the fgout frames read in are not saved in plotdata.framesoln_dict.
        # Otherwise this might be a memory hog when making an animation with
        # many frames on a fine fgout grid.
        plotdata.save_frames = False

        return plotdata


    def read_fgout_grids_data(self, fgno=None, data_file='fgout_grids.data'):
        """
        Read input info for fgout grid number fgno from the data file
        fgout_grids.data, which should have been created by setrun.py.
        This file now contains info about all fgout grids.
        """
        if fgno is not None:
            self.fgno = fgno
        assert self.fgno is not None, '*** fgno must be set'

        data_path = os.path.join(self.outdir, data_file)
        print('Reading fgout grid info from \n    %s' % data_path)
        
        with open(data_path) as filep:
            lines = filep.readlines()
        fgout_input = None
        for lineno,line in enumerate(lines):
            if 'fgno' in line:
                if int(line.split()[0]) == self.fgno:
                    fgout_input = lines[lineno+1:]
                    #print('Found line %i: %s' % (lineno,line))
                    break

        if fgout_input is None:
            raise ValueError('fgout grid fgno = %i not found in %s' \
                             % (self.fgno, data_file))

        lineno = 0 # next input line
        next_value = fgout_input[lineno].split()[lineno]  # a string
        next_value_int = ('.' not in next_value)  # should be True in v5.11
        err_msg = '\n*** Expecting integer output_style next in %s' \
            % data_file \
            + '\n    If this is fgout data from before v5.11, try using' \
            + '\n    read_fgout_grids_data_pre511'
        assert next_value_int, err_msg
        self.output_style = int(next_value)
        lineno += 1
        if (self.output_style == 1):
            # equally spaced times:
            self.nout = int(fgout_input[lineno].split()[0])
            lineno += 1
            self.tstart = float(fgout_input[lineno].split()[0])
            lineno += 1
            self.tend = float(fgout_input[lineno].split()[0])
            lineno += 1
            self.times = numpy.linspace(self.tstart, self.tend, self.nout)
        elif (self.output_style == 2):
            # list of times:
            self.nout = int(fgout_input[lineno].split()[0])
            lineno += 1
            times_str = fgout_input[lineno].split()[:self.nout]
            self.times = numpy.array([float(ts) for ts in times_str])
            lineno += 1
        else:
            raise ValueError('Unrecognized fgout output_style: %s' \
                             % self.output_style)
        self.point_style = point_style = int(fgout_input[lineno].split()[0])
        lineno += 1
        output_format = int(fgout_input[lineno].split()[0])
        lineno += 1
        if output_format == 1:
            self.output_format = 'ascii'
        elif output_format == 2:
            self.output_format = 'binary32'
        elif output_format == 3:
            self.output_format = 'binary'
        else:
            raise NotImplementedError("fgout not implemented for " \
                    + "output_format %i"  % output_format)
        print('Reading input for fgno=%i, point_style = %i ' \
                % (self.fgno, self.point_style))
        if point_style == 2:
            self.nx = nx = int(fgout_input[lineno].split()[0])
            self.ny = ny = int(fgout_input[lineno].split()[1])
            lineno += 1
            self.x1 = float(fgout_input[lineno].split()[0])
            self.y1 = float(fgout_input[lineno].split()[1])
            lineno += 1
            self.x2 = float(fgout_input[lineno].split()[0])
            self.y2 = float(fgout_input[lineno].split()[1])
            lineno += 1
        else:
            raise NotImplementedError("fgout not implemented for point_style %i" \
                % point_style)
        tokens = fgout_input[lineno].split()
        self.q_out_vars = []
        for token in tokens:
            try:
                self.q_out_vars.append(int(token))
            except:
                break
        print('Found fgout grid q_out_vars = ',self.q_out_vars)
        print('Using this mapping to fgout variable names: ')
        print('      qmap = ',self.qmap)

    def read_fgout_grids_data_pre511(self, fgno=None,
                                     data_file='fgout_grids.data'):
        """
        For backward compatibility, this reads fgout_grids.data files
        in the format used prior to v5.11.

        In this case, the following values are used, as set in __init__():
            self.output_style = 1
            self.qmap = 'qmap'
            self.q_out_vars = [1,2,3,4]  # h,hu,hv,eta

        Read input info for fgout grid number fgno from the data file
        fgout_grids.data, which should have been created by setrun.py.
        This file now contains info about all fgout grids.
        """

        if fgno is not None:
            self.fgno = fgno
        assert self.fgno is not None, '*** fgno must be set'

        data_path = os.path.join(self.outdir, data_file)
        print('Reading fgout grid info from \n    %s' % data_path)
        
        with open(data_path) as filep:
            lines = filep.readlines()
        fgout_input = None
        for lineno,line in enumerate(lines):
            if 'fgno' in line:
                if int(line.split()[0]) == self.fgno:
                    fgout_input = lines[lineno+1:]
                    #print('Found line %i: %s' % (lineno,line))
                    break

        if fgout_input is None:
            raise ValueError('fgout grid fgno = %i not found in %s' \
                             % (fgno, data_file))

        lineno = 0 # next input line
        self.output_style = int(fgout_input[lineno].split()[lineno])
        lineno += 1
        if (self.output_style == 1):
            # equally spaced times:
            self.nout = int(fgout_input[lineno].split()[0])
            lineno += 1
            self.tstart = float(fgout_input[lineno].split()[0])
            lineno += 1
            self.tend = float(fgout_input[lineno].split()[0])
            lineno += 1
            self.times = numpy.linspace(self.tstart, self.tend, self.nout)
        elif (self.output_style == 2):
            # list of times:
            self.nout = int(fgout_input[lineno].split()[0])
            lineno += 1
            times_str = fgout_input[lineno].split()[:self.nout]
            self.times = numpy.array([float(ts) for ts in times_str])
            lineno += 1
        else:
            raise ValueError('Unrecognized fgout output_style: %s' \
                             % self.output_style)
        self.point_style = point_style = int(fgout_input[lineno].split()[0])
        lineno += 1
        output_format = int(fgout_input[lineno].split()[0])
        lineno += 1
        if output_format == 1:
            self.output_format = 'ascii'
        elif output_format == 3:
            self.output_format = 'binary'
        print('Reading input for fgno=%i, point_style = %i ' \
                % (self.fgno, self.point_style))
        if point_style == 2:
            self.nx = nx = int(fgout_input[lineno].split()[0])
            self.ny = ny = int(fgout_input[lineno].split()[1])
            lineno += 1
            self.x1 = float(fgout_input[lineno].split()[0])
            self.y1 = float(fgout_input[lineno].split()[1])
            lineno += 1
            self.x2 = float(fgout_input[lineno].split()[0])
            self.y2 = float(fgout_input[lineno].split()[1])
            lineno += 1
        else:
            raise NotImplementedError("fgout not implemented for point_style %i" \
                % point_style)

    def write_to_fgout_data(self, fid):
        """
        Convert fgout data specified in setrun.py to file `fgout_grids.data`
        read in by GeoClaw fortran code.
        """

        print("\n---------------------------------------------- ")
        assert self.point_style is not None, 'Need to set point_style'

        point_style = self.point_style
        if point_style not in [2]:
            errmsg = 'point_style %s is not implement, only point_style==2' \
                                    % point_style
            raise NotImplementedError(errmsg)
                
        if self.output_format == 'ascii':
            output_format = 1
        elif self.output_format == 'binary32':
            output_format = 2
        elif self.output_format in ['binary','binary64']:
            output_format = 3
        else:
            errmsg = "fgout output_format must be ascii, binary32, or binary64"
            raise NotImplementedError(errmsg)


        
        # write header, independent of point_style:
        #fid = open(self.input_file_name,'w')
        fid.write("\n")
        fid.write("%i                           # fgno\n" % self.fgno)

        fid.write("%i                           # output_style\n" \
                    % self.output_style)
        
        if self.output_style == 1:
            assert self.tstart is not None, 'Need to set tstart'
            assert self.tend is not None, 'Need to set tend'
            assert self.nout is not None, 'Need to set nout'
            fid.write("%i %s           # nout\n" % (self.nout, 11*" "))
            fid.write("%16.10e            # tstart\n"  % self.tstart)
            fid.write("%16.10e            # tend\n"  % self.tend)
        elif self.output_style == 2:
            self.nout = len(self.output_times)
            fid.write("%i %s           # nout\n" % (self.nout, 11*" "))
            
            # remove [] and , from list of times:
            output_times_str = repr(list(self.output_times))[1:-1]
            output_times_str = output_times_str.replace(',','')
            fid.write("%s            # output_times\n"  % output_times_str)
        else:
            raise ValueError('fgout output_style must be 1 or 2')
        fid.write("%i %s              # point_style\n" \
                            % (self.point_style,12*" "))
        fid.write("%i %s              # output_format\n" \
                            % (output_format,12*" "))

        print('fgout grid %i has point_style = %i' % (self.fgno, point_style))


        if point_style == 2:
            # 2d grid of points
            x1,x2 = self.x1, self.x2
            y1,y2 = self.y1, self.y2
            nx,ny = self.nx, self.ny

            dx = (x2-x1)/nx   # x1,x2 are cell edges
            dy = (y2-y1)/ny   # y1,y2 are cell edges

            npts = nx*ny

            fid.write("%i  %i %s          # nx,ny\n" \
                                % (nx,ny,10*" "))
            fid.write("%16.10e   %20.10e            # x1, y1\n" % (x1,y1))
            fid.write("%16.10e   %20.10e            # x2, y2\n" % (x2,y2))

            print("   specifying fgout grid with shape %i by %i, with  %i points" \
                    % (nx,ny,npts))
            print("   lower left  = (%15.10f,%15.10f)" % (x1,y1))
            print("   upper right = (%15.10f,%15.10f)" % (x2,y2))
            print("   dx = %15.10e,  dy = %15.10e" % (dx,dy))
            
<<<<<<< HEAD
            fid.write("%s                     # dclaw" % self.dclaw)
=======
        # q_out_vars is a list of q components to print, e.g. [1,4]

        format = len(self.q_out_vars) * '%s '
        fid.write(format % tuple(self.q_out_vars)+ " # q_out_vars\n")
        fid.write('\n')
>>>>>>> 26607fa2


    def read_frame(self, frameno):
        """
        Read a single frame of fgout data.
        """

        from datetime import timedelta

        try:
            fgoutX = self.X
            fgoutY = self.Y
        except:
            msg = '\n*** Before reading frame, you must set FGoutGrid data,' \
                  '\n*** Typically by calling read_fgout_grids_data'
            raise ValueError(msg)

            # prior to v5.11, self.read_fgout_grids_data() called here
            # rather than raising exception...
            print(msg)
            print('*** Calling read_fgout_grids_data...')
            self.read_fgout_grids_data()
            fgoutX = self.X
            fgoutY = self.Y
            
        try:
            fr = self.plotdata.getframe(frameno)
        except:
            print('*** Could not read fgout grid %i frame %i from %s' \
                 % (self.fgno,frameno,self.plotdata.outdir))
            raise
        state = fr.states[0]  # only 1 AMR grid
        patch = state.patch

        fgout_frame = FGoutFrame(self, frameno)
        fgout_frame.fgout_grid = self

        fgout_frame.q = state.q

        fgout_frame.t = state.t
    
        fgout_frame.frameno = frameno
        
        X,Y = patch.grid.p_centers[:2]    
            
        if not numpy.allclose(X, fgoutX):
            errmsg = '*** X read from output does not match fgout_grid.X'
            raise ValueError(errmsg)

        if not numpy.allclose(Y, fgoutY):
            errmsg = '*** Y read from output does not match fgout_grid.Y'
            raise ValueError(errmsg)
                
        return fgout_frame


# ========================
# Functions for interpolating from fgout grid to arbitrary points,
# useful for example if using velocity field to model particle/debris motion

def make_fgout_fcn_xy(fgout, qoi, method='nearest',
                       bounds_error=False, fill_value=numpy.nan):
    """
    Create a function that can be called at (x,y) and return the qoi
    interpolated in space from the fgout array.
    
    qoi should be a string (e.g. 'h', 'u' or 'v') corresponding to 
    an attribute of fgout.
    
    The function returned takes arguments x,y that can be floats or 
    (equal length) 1D arrays of values that lie within the spatial
    extent of fgout. 
    
    bounds_error and fill_value determine the behavior if (x,y) is not in 
    the bounds of the data, as in scipy.interpolate.RegularGridInterpolator.
    """
    
    from scipy.interpolate import RegularGridInterpolator
    
    try:
        q = getattr(fgout,qoi)
    except:
        print('*** fgout missing attribute qoi = %s?' % qoi)
        
    err_msg = '*** q must have same shape as fgout.X\n' \
            + 'fgout.X.shape = %s,   q.shape = %s' % (fgout.X.shape,q.shape)
    assert fgout.X.shape == q.shape, err_msg
    
    x1 = fgout.X[:,0]
    y1 = fgout.Y[0,:]
    fgout_fcn1 = RegularGridInterpolator((x1,y1), q, method=method,
                bounds_error=bounds_error, fill_value=fill_value)

    def fgout_fcn(x,y):
        """
        Function that can be evaluated at single point or arrays (x,y).
        """
        from numpy import array, vstack
        xa = array(x)
        ya = array(y)
        xyout = vstack((xa,ya)).T
        qout = fgout_fcn1(xyout)
        if len(qout) == 1:
            qout = qout[0]  # return scalar
        return qout

    return fgout_fcn


def make_fgout_fcn_xyt(fgout1, fgout2, qoi, method_xy='nearest',
                       method_t='linear', bounds_error=False,
                       fill_value=numpy.nan):
    """
    Create a function that can be called at (x,y,t) and return the qoi
    interpolated in space and time between the two frames fgout1 and fgout2.
    
    qoi should be a string (e.g. 'h', 'u' or 'v') corresponding to 
    an attribute of fgout.
    
    method_xy is the method used in creating the spatial interpolator,
    and is passed to make_fgout_fcn_xy.
    
    method_t is the method used for interpolation in time, currently only
    'linear' is supported, which linearly interpolates.
    
    bounds_error and fill_value determine the behavior if (x,y,t) is not in 
    the bounds of the data.
    
    The function returned takes arguments x,y (floats or equal-length 1D arrays)
    of values that lie within the spatial extent of fgout1, fgout2
    (which are assumed to cover the same uniform grid at different times)
    and t should be a float that lies between fgout1.t and fgout2.t. 
    """
    
    assert numpy.allclose(fgout1.X, fgout2.X), \
                            '*** fgout1 and fgout2 must have same X'
    assert numpy.allclose(fgout1.Y, fgout2.Y), \
                            '*** fgout1 and fgout2 must have same Y'
    
    t1 = fgout1.t
    t2 = fgout2.t
    #assert t1 < t2, '*** expected fgout1.t < fgout2.t'
    
    fgout1_fcn_xy = make_fgout_fcn_xy(fgout1, qoi, method=method_xy,
                       bounds_error=bounds_error, fill_value=fill_value)
    fgout2_fcn_xy = make_fgout_fcn_xy(fgout2, qoi, method=method_xy,
                       bounds_error=bounds_error, fill_value=fill_value)
                
    def fgout_fcn(x,y,t):
        """
        Function that can be evaluated at single point or arrays (x,y)
        at a single time t.
        """
        from numpy import array, ones
        xa = array(x)
        ya = array(y)
        tol = 1e-6  # to make sure it works ok when called with t=t1 or t=t2
        if t1-tol <= t <= t2+tol:
            alpha = (t-t1)/(t2-t1)
        elif bounds_error:
            errmsg = '*** argument t=%g should be between t1=%g and t2=%g' \
                     % (t,t1,t2)
            raise ValueError(errmsg)
        else:
            qout = fill_value * ones(xa.shape)
            return qout

        qout1 = fgout1_fcn_xy(x,y)
        qout2 = fgout2_fcn_xy(x,y)

        if method_t == 'linear':
            if t1 <= t <= t2:
                alpha = (t-t1)/(t2-t1)
                qout = (1-alpha)*qout1 + alpha*qout2
        else:
            raise NotImplementedError('method_t = %s not supported' % method_t)
            
        return qout
        
    return fgout_fcn

# ===============================
# Functions for writing a set of fgout frames as a netCDF file, and
# reading such a file:    
    
def write_netcdf(fgout_frames, fname_nc='fgout_frames.nc',
                 qois = ['h','hu','hv','eta'], datatype='f4',
                 include_B0=False, include_Bfinal=False,
                 description='', verbose=True):
    """
    Write a list of fgout frames (at different times on the same rectangular
    grid) to a single netCDF file, with some metadata and the topography,
    if desired.
    
    fgout_frames should be a list of FGoutFrame objects, all of the same size
    and at increasing times.
    
    fname_nc is the name of the file to write.
    
    qois is a list of strings, the quantities of interest to include in file.
        This could include any of: 

            'h', 'eta', 'hu', 'hv', 'u', 'v', 's', 'hss', 'B'.

        All other quantities can be computed from h, hu, hv, eta,
        the original fgout variables from GeoClaw, but for some applications
        you might only want to save 'h' and 's', for example.
    
    datatype should be 'f4' [default] or 'f8', specifying bytes per qoi value.
        'f8' has full precision of the original data, but the file will be
        twice as large and may not be needed for downstream applications.
        
    Note that the topography B = eta - h, so it is not necessary to store all
    three of these.  Also, B is often the same for all frames, so rather than
    storing B at each frame as a qoi, two other options are also provided
    (and then storing eta or h for all frames allows calculating the other):
    
    include_Bfinal: If True, include the topography B array from the final frame
    as the Bfinal array.
    
    include_B0: If True, include the topography B array from the first frame
    as the B0 array.  This is only useful if, e.g., the first frame is initial 
    topography before co-seismic deformation, and at later times the topography
    is always equal to Bfinal. 
    
    `description` is a string that will be added as metadata.
    A metadata field `history` will also be added, which includes the 
    time the file was created and the path to the directory where it was made. 
    """    
    
    import netCDF4
    from datetime import datetime, timedelta
    from cftime import num2date, date2num
    import time
    timestr = time.ctime(time.time())  # current time for metadata
    
    fg_times = numpy.array([fg.t for fg in fgout_frames])
    
    if verbose:
        print('Creating %s with fgout frames at times: ' % fname_nc)
        print(fg_times)
    
    fg0 = fgout_frames[0]
    x = fg0.x
    y = fg0.y
    
    xs = numpy.array([fg.x for fg in fgout_frames])
    ys = numpy.array([fg.y for fg in fgout_frames])
    # assert same for all times
    
    units = {'h':'meters', 'eta':'meters', 'hu':'m^2/s', 'hv':'m^2/s',
             'u':'m/s', 'v':'m/s', 's':'m/s', 'hss':'m^3/s^2', 'B':'meters'}

    with netCDF4.Dataset(fname_nc, 'w') as rootgrp:

        rootgrp.description = description
        rootgrp.history = "Created " + timestr
        rootgrp.history += " in %s;  " % os.getcwd()

        lon = rootgrp.createDimension('lon', len(x))
        longitudes = rootgrp.createVariable('lon','f8',('lon',))
        longitudes[:] = x
        longitudes.units = 'degrees_east'

        lat = rootgrp.createDimension('lat', len(y))
        latitudes = rootgrp.createVariable('lat','f8',('lat',))
        latitudes[:] = y
        latitudes.units = 'degrees_north'
        
        time = rootgrp.createDimension('time', len(fg_times))
        times = rootgrp.createVariable('time','f8',('time',))
        times[:] = fg_times
        times.units = 'seconds'
        
        if 0:
            # Could make times be datetimes relative to some event time, e.g.:
            times.units = 'seconds since 1700-01-26 21:00:00.0'
            times.calendar = 'gregorian'
            dates = [datetime(1700,1,26,21) + timedelta(seconds=ss) \
                        for ss in fg_times]
            times[:] = date2num(dates,units=times.units,calendar=times.calendar)
        
        if include_B0:
            B0 = rootgrp.createVariable('B0',datatype,('lon','lat',))
            B0[:,:] = fg0.B
            B0.units = 'meters'

        if include_Bfinal:
            fg_final = fgout_frames[-1]
            Bfinal = rootgrp.createVariable('Bfinal',datatype,('lon','lat',))
            Bfinal[:,:] = fg_final.B
            Bfinal.units = 'meters'
        
        for qoi in qois:
            qoi_frames = [getattr(fgout,qoi) for fgout in fgout_frames]
            qoi_var = rootgrp.createVariable(qoi,datatype,('time','lon','lat',))
            qoi_var[:,:,:] = qoi_frames
            qoi_var.units = units[qoi]

def get_as_array(var, rootgrp, verbose=True):
    """
    Utility function to retrieve variable from netCDF file and convert to 
    numpy array.
    """
    a = rootgrp.variables.get(var, None)
    if a is not None:
        if verbose: print('    Loaded %s with shape %s' % (var,repr(a.shape)))
        return numpy.array(a)
    else:
        if verbose: print('    Did not find %s' % var)
        return None    


def read_netcdf_arrays(fname_nc, qois, verbose=True):
    """
    Read a netCDF file and extract the quantities of interest denoted by
    strings in the list qois, which can include:

        'h', 'eta', 'hu', 'hv', 'u', 'v', 's', 'hss', 'B'.

    qois can also include the time-independent 'B0' and/or 'Bfinal'
    
    Returns 

        x, y, t, qoi_arrays

    where x,y define the longitude, latitudes, t is the times of the frames,
    and qoi_arrays is a dictionary indexed by the strings from qois.
    
    Each dict element is an array with shape (len(t), len(x), len(y))
    for time-dependent qoi's, or (len(x), len(y)) for B0 or Bfinal,
    or None if that qoi was not found in the netCDF file.
    """
     
    import netCDF4

    with netCDF4.Dataset(fname_nc, 'r') as rootgrp:
        if verbose:
            print('Reading data to fgout frames from nc file',fname_nc)
            print('        nc file description: ', rootgrp.description)
            print('History:  ', rootgrp.history)

        x = get_as_array('lon', rootgrp, verbose)
        y = get_as_array('lat', rootgrp, verbose)
        t = get_as_array('time', rootgrp, verbose)
        
        vars = list(rootgrp.variables)
        
        qoi_arrays = {}
        for qoi in qois:
            qoi_array = get_as_array(qoi, rootgrp, verbose)
            qoi_arrays[qoi] = qoi_array
            
    return x,y,t,qoi_arrays
            
            

def read_netcdf(fname_nc, fgout_grid=None, verbose=True):
    """
    Read a netCDF file and return a list of FGoutFrame instances.
    This will only be possible if the netCDF file contains at least
    the qoi's 'h','hu','hv','eta' required to reconstruct the q array
    as output by GeoClaw.
    """
    
    import netCDF4

    with netCDF4.Dataset(fname_nc, 'r') as rootgrp:
        if 1:
            print('Reading data to fgout frames from nc file',fname_nc)
            print('        nc file description: ', rootgrp.description)
            print('History:  ', rootgrp.history)

        x = get_as_array('lon', rootgrp, verbose)
        y = get_as_array('lat', rootgrp, verbose)
        t = get_as_array('time', rootgrp, verbose)

        vars = list(rootgrp.variables)
        

        for qoi in ['h','hu','hv','eta']:
            errmsg = '*** Cannot reconstruct fgout frame without %s' % qoi
            assert qoi in vars, errmsg
        h = get_as_array('h', rootgrp, verbose)
        hu = get_as_array('hu', rootgrp, verbose)
        hv = get_as_array('hv', rootgrp, verbose)
        eta = get_as_array('eta', rootgrp, verbose)
        
        if (x is None) or (y is None):
            print('*** Could not create grid')
        else:
            X,Y = numpy.meshgrid(x,y)
        
        fgout_frames = []
                
        for k in range(eta.shape[0]):
            fgout = FGoutFrame(fgout_grid=fgout_grid, frameno=k)
            fgout.x = x
            fgout.y = y
            fgout.t = t[k]
            fgout.q = numpy.empty((4,eta.shape[1],eta.shape[2]))
            fgout.q[0,:,:] = h[k,:,:]
            fgout.q[1,:,:] = hu[k,:,:]
            fgout.q[2,:,:] = hv[k,:,:]
            fgout.q[3,:,:] = eta[k,:,:]
            fgout.X = X
            fgout.Y = Y
            fgout_frames.append(fgout)
            
        print('Created fgout_frames as list of length %i' % len(fgout_frames))
        
    return fgout_frames

def print_netcdf_info(fname_nc):
    """
    Print out info about the contents of a netCDF file contining fgout frames,
    written using write_netcdf.
    """
    import netCDF4

    with netCDF4.Dataset(fname_nc, 'r') as rootgrp:
        x = get_as_array('lon', rootgrp, verbose=False)
        y = get_as_array('lat', rootgrp, verbose=False)
        t = get_as_array('time', rootgrp, verbose=False)

        vars = list(rootgrp.variables)
        
        print('===================================================')
        print('netCDF file %s contains:' % fname_nc)
        print('description: \n', rootgrp.description)
        print('history: \n', rootgrp.history)
        print('%i longitudes from %.6f to %.6f' % (len(x),x[0],x[-1]))
        print('%i latitudes from %.6f to %.6f' % (len(y),y[0],y[-1]))
        print('%i times from %.3f to %.3f' % (len(t),t[0],t[-1]))
        print('variables: ',vars)
        print('===================================================')
    
        <|MERGE_RESOLUTION|>--- conflicted
+++ resolved
@@ -340,14 +340,10 @@
 
         # Note output_format will be reset by read_fgout_grids_data:
         self.output_format = output_format
-<<<<<<< HEAD
-        self.dclaw = False
-=======
 
         self.q_out_vars = [1,2,3,4]  # list of which components to print
                                           # default: h,hu,hv,eta (5=topo)
         self.nqout = None # number of vars to print out
->>>>>>> 26607fa2
         
         self.drytol = 1e-3          # used for computing u,v from hu,hv
 
@@ -596,32 +592,11 @@
             raise ValueError('fgout grid fgno = %i not found in %s' \
                              % (fgno, data_file))
 
-        lineno = 0 # next input line
-        self.output_style = int(fgout_input[lineno].split()[lineno])
-        lineno += 1
-        if (self.output_style == 1):
-            # equally spaced times:
-            self.nout = int(fgout_input[lineno].split()[0])
-            lineno += 1
-            self.tstart = float(fgout_input[lineno].split()[0])
-            lineno += 1
-            self.tend = float(fgout_input[lineno].split()[0])
-            lineno += 1
-            self.times = numpy.linspace(self.tstart, self.tend, self.nout)
-        elif (self.output_style == 2):
-            # list of times:
-            self.nout = int(fgout_input[lineno].split()[0])
-            lineno += 1
-            times_str = fgout_input[lineno].split()[:self.nout]
-            self.times = numpy.array([float(ts) for ts in times_str])
-            lineno += 1
-        else:
-            raise ValueError('Unrecognized fgout output_style: %s' \
-                             % self.output_style)
-        self.point_style = point_style = int(fgout_input[lineno].split()[0])
-        lineno += 1
-        output_format = int(fgout_input[lineno].split()[0])
-        lineno += 1
+        self.tstart = float(fgout_input[0].split()[0])
+        self.tend = float(fgout_input[1].split()[0])
+        self.nout = int(fgout_input[2].split()[0])
+        self.point_style = point_style = int(fgout_input[3].split()[0])
+        output_format = int(fgout_input[4].split()[0])
         if output_format == 1:
             self.output_format = 'ascii'
         elif output_format == 3:
@@ -629,15 +604,12 @@
         print('Reading input for fgno=%i, point_style = %i ' \
                 % (self.fgno, self.point_style))
         if point_style == 2:
-            self.nx = nx = int(fgout_input[lineno].split()[0])
-            self.ny = ny = int(fgout_input[lineno].split()[1])
-            lineno += 1
-            self.x1 = float(fgout_input[lineno].split()[0])
-            self.y1 = float(fgout_input[lineno].split()[1])
-            lineno += 1
-            self.x2 = float(fgout_input[lineno].split()[0])
-            self.y2 = float(fgout_input[lineno].split()[1])
-            lineno += 1
+            self.nx = nx = int(fgout_input[5].split()[0])
+            self.ny = ny = int(fgout_input[5].split()[1])
+            self.x1 = float(fgout_input[6].split()[0])
+            self.y1 = float(fgout_input[6].split()[1])
+            self.x2 = float(fgout_input[7].split()[0])
+            self.y2 = float(fgout_input[7].split()[1])
         else:
             raise NotImplementedError("fgout not implemented for point_style %i" \
                 % point_style)
@@ -724,15 +696,11 @@
             print("   upper right = (%15.10f,%15.10f)" % (x2,y2))
             print("   dx = %15.10e,  dy = %15.10e" % (dx,dy))
             
-<<<<<<< HEAD
-            fid.write("%s                     # dclaw" % self.dclaw)
-=======
         # q_out_vars is a list of q components to print, e.g. [1,4]
 
         format = len(self.q_out_vars) * '%s '
         fid.write(format % tuple(self.q_out_vars)+ " # q_out_vars\n")
         fid.write('\n')
->>>>>>> 26607fa2
 
 
     def read_frame(self, frameno):
