--- conflicted
+++ resolved
@@ -104,19 +104,6 @@
         if self._h is None:
             q_out_vars = self.fgout_grid.q_out_vars
             try:
-<<<<<<< HEAD
-                i_h = q_out_vars.index(self.qmap["h"])
-                self._h = self.q[i_h, :, :]
-            except (
-                ValueError
-            ):  # if q_out_vars does not contain qmap['h'], a value error is thrown
-                try:
-                    i_eta = q_out_vars.index(self.qmap["eta"])
-                    i_B = q_out_vars.index(self.qmap["B"])
-                    self._h = self.q[i_eta, :, :] - self.q[i_B, :, :]
-                except ValueError:
-                    print("*** Could not find h or eta-B in q_out_vars")
-=======
                 i_h = q_out_vars.index(self.qmap['h'])
                 self._h = self.q[i_h,:,:]
             except ValueError: # if q_out_vars does not contain qmap['h'], a value error is thrown
@@ -126,7 +113,6 @@
                     self._h = self.q[i_eta,:,:] - self.q[i_B,:,:]
                 except ValueError:
                     print('*** Could not find h or eta-B in q_out_vars')
->>>>>>> 06315b92
                     raise AttributeError
         return self._h
 
@@ -136,17 +122,10 @@
         if self._hu is None:
             q_out_vars = self.fgout_grid.q_out_vars
             try:
-<<<<<<< HEAD
-                i_hu = q_out_vars.index(self.qmap["hu"])
-                self._hu = self.q[i_hu, :, :]
-            except:
-                print("*** Could not find hu in q_out_vars")
-=======
                 i_hu = q_out_vars.index(self.qmap['hu'])
                 self._hu = self.q[i_hu,:,:]
             except:
                 print('*** Could not find hu in q_out_vars')
->>>>>>> 06315b92
                 raise
         return self._hu
 
@@ -168,17 +147,10 @@
         if self._hv is None:
             q_out_vars = self.fgout_grid.q_out_vars
             try:
-<<<<<<< HEAD
-                i_hv = q_out_vars.index(self.qmap["hv"])
-                self._hv = self.q[i_hv, :, :]
-            except:
-                print("*** Could not find hv in q_out_vars")
-=======
                 i_hv = q_out_vars.index(self.qmap['hv'])
                 self._hv = self.q[i_hv,:,:]
             except:
                 print('*** Could not find hv in q_out_vars')
->>>>>>> 06315b92
                 raise
         return self._hv
 
@@ -200,19 +172,6 @@
         if self._eta is None:
             q_out_vars = self.fgout_grid.q_out_vars
             try:
-<<<<<<< HEAD
-                i_eta = q_out_vars.index(self.qmap["eta"])
-                self._eta = self.q[i_eta, :, :]
-                # print('+++qmap["eta"] = %i' % self.qmap["eta"])
-                # print('+++i_eta = %i' % i_eta)
-            except:
-                try:
-                    i_h = q_out_vars.index(self.qmap["h"])
-                    i_B = q_out_vars.index(self.qmap["B"])
-                    self._eta = self.q[i_h, :, :] + self.q[i_B, :, :]
-                except:
-                    print("*** Could not find eta or h+B in q_out_vars")
-=======
                 i_eta = q_out_vars.index(self.qmap['eta'])
                 self._eta = self.q[i_eta,:,:]
                 #print('+++qmap["eta"] = %i' % self.qmap["eta"])
@@ -224,7 +183,6 @@
                     self._eta = self.q[i_h,:,:] + self.q[i_B,:,:]
                 except:
                     print('*** Could not find eta or h+B in q_out_vars')
->>>>>>> 06315b92
                     raise
         return self._eta
 
@@ -234,22 +192,6 @@
         if self._B is None:
             q_out_vars = self.fgout_grid.q_out_vars
             try:
-<<<<<<< HEAD
-                i_B = q_out_vars.index(self.qmap["B"])
-                self._B = self.q[i_B, :, :]
-                # print('+++qmap["B"] = %i' % self.qmap["B"])
-                # print('+++i_B = %i' % i_B)
-            except:
-                try:
-                    i_h = q_out_vars.index(self.qmap["h"])
-                    i_eta = q_out_vars.index(self.qmap["eta"])
-                    self._B = self.q[i_eta, :, :] - self.q[i_h, :, :]
-                    # print('+++ computing B: i_h = %i, i_eta = %i' % (i_h,i_eta))
-                    # print('+++qmap["h"] = %i' % self.qmap["h"])
-                    # print('+++qmap["eta"] = %i' % self.qmap["eta"])
-                except:
-                    print("*** Could not find B or eta-h in q_out_vars")
-=======
                 i_B = q_out_vars.index(self.qmap['B'])
                 self._B = self.q[i_B,:,:]
                 #print('+++qmap["B"] = %i' % self.qmap["B"])
@@ -264,7 +206,6 @@
                     #print('+++qmap["eta"] = %i' % self.qmap["eta"])
                 except:
                     print('*** Could not find B or eta-h in q_out_vars')
->>>>>>> 06315b92
                     raise
         return self._B
 
@@ -288,14 +229,6 @@
         if self._huc is None:
             q_out_vars = self.fgout_grid.q_out_vars
             try:
-<<<<<<< HEAD
-                i_huc = q_out_vars.index(self.qmap["huc"])
-                self._huc = self.q[i_huc, :, :]
-            except:
-                print("*** Could not find huc in q_out_vars")
-                raise
-        return self._huc
-=======
                 i_huc = q_out_vars.index(self.qmap['huc'])
                 self._huc = self.q[i_huc,:,:]
             except:
@@ -370,107 +303,14 @@
                 raise
         return self._bdif
 
->>>>>>> 06315b92
-
-    @property
-    def hvc(self):
-        """hvc - Boussinesq correction to hv"""
-        if self._hvc is None:
-            q_out_vars = self.fgout_grid.q_out_vars
-            try:
-                i_hvc = q_out_vars.index(self.qmap["hvc"])
-                self._hvc = self.q[i_hvc, :, :]
-            except:
-                print("*** Could not find hvc in q_out_vars")
-                raise
-        return self._hvc
-
-    @property
-    def hm(self):
-        """dclaw: h * mass fraction"""
-        if self._hm is None:
-            q_out_vars = self.fgout_grid.q_out_vars
-            try:
-                i_hm = q_out_vars.index(self.qmap["hm"])
-                self._hm = self.q[i_hm, :, :]
-                # print('+++qmap["hm"] = %i' % self.qmap["hm"])
-                # print('+++i_hm = %i' % i_hm)
-            except:
-                print("*** Could not find hm in q_out_vars")
-                raise
-        return self._hm
-
-    @property
-    def pb(self):
-        """dclaw variable"""
-        if self._pb is None:
-            q_out_vars = self.fgout_grid.q_out_vars
-            try:
-                i_pb = q_out_vars.index(self.qmap["pb"])
-                self._pb = self.q[i_pb, :, :]
-            except:
-                print("*** Could not find pb in q_out_vars")
-                raise
-        return self._pb
-
-    @property
-    def hchi(self):
-        """dclaw variable"""
-        if self._hchi is None:
-            q_out_vars = self.fgout_grid.q_out_vars
-            try:
-                i_hchi = q_out_vars.index(self.qmap["hchi"])
-                self._hchi = self.q[i_hchi, :, :]
-            except:
-                print("*** Could not find hchi in q_out_vars")
-                raise
-        return self._hchi
-
-    @property
-    def bdif(self):
-        """dclaw variable"""
-        if self._bdif is None:
-            q_out_vars = self.fgout_grid.q_out_vars
-            try:
-                i_bdif = q_out_vars.index(self.qmap["bdif"])
-                self._bdif = self.q[i_bdif, :, :]
-            except:
-                print("*** Could not find bdif in q_out_vars")
-                raise
-        return self._bdif
-
 
 class FGoutGrid(object):
+
     """
     New class introduced in 5.9.0 to keep store information both about the
     fgout input data and the output generated by a GeoClaw run.
     """
 
-<<<<<<< HEAD
-    def __init__(self, fgno=None, outdir=".", output_format=None, qmap="geoclaw"):
-        # mapping from variable names to possible values in q_out_vars
-        if type(qmap) is dict:
-            self.qmap = qmap
-        elif qmap == "geoclaw":
-            # default for GeoClaw:
-            self.qmap = {"h": 1, "hu": 2, "hv": 3, "eta": 4, "B": 5}
-        elif qmap == "geoclaw-bouss":
-            self.qmap = {"h": 1, "hu": 2, "hv": 3, "huc": 4, "hvc": 5, "eta": 6, "B": 7}
-        elif qmap == "dclaw":
-            self.qmap = {
-                "h": 1,
-                "hu": 2,
-                "hv": 3,
-                "hm": 4,
-                "pb": 5,
-                "hchi": 6,
-                "bdif": 7,
-                "eta": 8,
-                "B": 9,
-            }
-        else:
-            raise ValueError("Invalid qmap: %s" % qmap)
-=======
     def __init__(self,fgno=None,outdir='.',output_format=None,
                  qmap='geoclaw'):
 
@@ -489,26 +329,17 @@
                          'bdif':7, 'eta':8, 'B':9}
         else:
             raise ValueError('Invalid qmap: %s' % qmap)
->>>>>>> 06315b92
 
         # GeoClaw input values:
         # Many of these should be read from fgout_grids.data
         # using read_fgout_grids_data before using read_frame
-<<<<<<< HEAD
-        self.id = ""  # identifier, optional
-=======
         self.id = ''  # identifier, optional
->>>>>>> 06315b92
         self.point_style = 2  # only option currently supported
         self.npts = None
         self.nx = None
         self.ny = None
         self.output_style = 1
-<<<<<<< HEAD
-        self.tstart = None
-=======
         self.tstart =  None
->>>>>>> 06315b92
         self.tend = None
         self.nout = None
         self.fgno = fgno
@@ -517,13 +348,6 @@
         # Note output_format will be reset by read_fgout_grids_data:
         self.output_format = output_format
 
-<<<<<<< HEAD
-        self.q_out_vars = [1, 2, 3, 4]  # list of which components to print
-        # default: h,hu,hv,eta (5=topo)
-        self.nqout = None  # number of vars to print out
-
-        self.drytol = 1e-3  # used for computing u,v from hu,hv
-=======
         # list of which components to print:
         if qmap == 'dclaw':
             # default: h,hu,hv,hm,pb,hchi,bdif,eta, DClaw
@@ -534,7 +358,6 @@
             self.q_out_vars.append(self.qmap['eta'])
 
         self.drytol = 1e-3          # used for computing u,v from hu,hv
->>>>>>> 06315b92
 
         # private attributes for those that are only created if
         # needed by the user:
@@ -611,10 +434,7 @@
                 self.y.max() + dy / 2,
             ]
         return self._extent_edges
-<<<<<<< HEAD
-=======
-
->>>>>>> 06315b92
+
 
     # Create plotdata of class clawpack.visclaw.ClawPlotData
     # only when needed for reading GeoClaw output,
@@ -651,11 +471,7 @@
             # could be 'binary', 'binary32' or 'binary64'
             file_prefix_str = plotdata.file_prefix + ".b"
         else:
-<<<<<<< HEAD
-            file_prefix_str = plotdata.file_prefix + ".q"
-=======
             file_prefix_str = plotdata.file_prefix + '.q'
->>>>>>> 06315b92
 
         # Contrary to usual default, set save_frames to False so that all
         # the fgout frames read in are not saved in plotdata.framesoln_dict.
@@ -675,11 +491,6 @@
             self.fgno = fgno
         assert self.fgno is not None, "*** fgno must be set"
 
-        data_path = os.path.join(self.outdir, data_file)
-        print("Reading fgout grid info from \n    %s" % data_path)
-
-<<<<<<< HEAD
-=======
         data_path = os.path.join(self.outdir, data_file)
         print('Reading fgout grid info from \n    %s' % data_path)
 
@@ -788,7 +599,6 @@
         data_path = os.path.join(self.outdir, data_file)
         print('Reading fgout grid info from \n    %s' % data_path)
 
->>>>>>> 06315b92
         with open(data_path) as filep:
             lines = filep.readlines()
         fgout_input = None
@@ -862,106 +672,9 @@
             self.y2 = float(fgout_input[lineno].split()[1])
             lineno += 1
         else:
-            raise NotImplementedError(
-                "fgout not implemented for point_style %i" % point_style
-            )
-        tokens = fgout_input[lineno].split()
-        self.q_out_vars = []
-        for token in tokens:
-            try:
-                self.q_out_vars.append(int(token))
-            except:
-                break
-        print("Found fgout grid q_out_vars = ", self.q_out_vars)
-        print("Using this mapping to fgout variable names: ")
-        print("      qmap = ", self.qmap)
-
-    def read_fgout_grids_data_pre511(self, fgno=None, data_file="fgout_grids.data"):
-        """
-        For backward compatibility, this reads fgout_grids.data files
-        in the format used prior to v5.11.
-
-        In this case, the following values are used, as set in __init__():
-            self.output_style = 1
-            self.qmap = 'qmap'
-            self.q_out_vars = [1,2,3,4]  # h,hu,hv,eta
-
-        Read input info for fgout grid number fgno from the data file
-        fgout_grids.data, which should have been created by setrun.py.
-        This file now contains info about all fgout grids.
-        """
-
-        if fgno is not None:
-            self.fgno = fgno
-        assert self.fgno is not None, "*** fgno must be set"
-
-        data_path = os.path.join(self.outdir, data_file)
-        print("Reading fgout grid info from \n    %s" % data_path)
-
-        with open(data_path) as filep:
-            lines = filep.readlines()
-        fgout_input = None
-        for lineno, line in enumerate(lines):
-            if "fgno" in line:
-                if int(line.split()[0]) == self.fgno:
-                    fgout_input = lines[lineno + 1 :]
-                    # print('Found line %i: %s' % (lineno,line))
-                    break
-
-<<<<<<< HEAD
-        if fgout_input is None:
-            raise ValueError("fgout grid fgno = %i not found in %s" % (fgno, data_file))
-
-        lineno = 0  # next input line
-        self.output_style = int(fgout_input[lineno].split()[lineno])
-        lineno += 1
-        if self.output_style == 1:
-            # equally spaced times:
-            self.nout = int(fgout_input[lineno].split()[0])
-            lineno += 1
-            self.tstart = float(fgout_input[lineno].split()[0])
-            lineno += 1
-            self.tend = float(fgout_input[lineno].split()[0])
-            lineno += 1
-            self.times = numpy.linspace(self.tstart, self.tend, self.nout)
-        elif self.output_style == 2:
-            # list of times:
-            self.nout = int(fgout_input[lineno].split()[0])
-            lineno += 1
-            times_str = fgout_input[lineno].split()[: self.nout]
-            self.times = numpy.array([float(ts) for ts in times_str])
-            lineno += 1
-        else:
-            raise ValueError("Unrecognized fgout output_style: %s" % self.output_style)
-        self.point_style = point_style = int(fgout_input[lineno].split()[0])
-        lineno += 1
-        output_format = int(fgout_input[lineno].split()[0])
-        lineno += 1
-        if output_format == 1:
-            self.output_format = "ascii"
-        elif output_format == 3:
-            self.output_format = "binary"
-        print(
-            "Reading input for fgno=%i, point_style = %i "
-            % (self.fgno, self.point_style)
-        )
-        if point_style == 2:
-            self.nx = nx = int(fgout_input[lineno].split()[0])
-            self.ny = ny = int(fgout_input[lineno].split()[1])
-            lineno += 1
-            self.x1 = float(fgout_input[lineno].split()[0])
-            self.y1 = float(fgout_input[lineno].split()[1])
-            lineno += 1
-            self.x2 = float(fgout_input[lineno].split()[0])
-            self.y2 = float(fgout_input[lineno].split()[1])
-            lineno += 1
-        else:
-            raise NotImplementedError(
-                "fgout not implemented for point_style %i" % point_style
-            )
-
-=======
->>>>>>> 06315b92
+            raise NotImplementedError("fgout not implemented for point_style %i" \
+                % point_style)
+
     def write_to_fgout_data(self, fid):
         """
         Convert fgout data specified in setrun.py to file `fgout_grids.data`
@@ -978,11 +691,7 @@
             )
             raise NotImplementedError(errmsg)
 
-<<<<<<< HEAD
-        if self.output_format == "ascii":
-=======
         if self.output_format == 'ascii':
->>>>>>> 06315b92
             output_format = 1
         elif self.output_format == "binary32":
             output_format = 2
@@ -992,17 +701,12 @@
             errmsg = "fgout output_format must be ascii, binary32, or binary64"
             raise NotImplementedError(errmsg)
 
-<<<<<<< HEAD
-=======
-
-
->>>>>>> 06315b92
+
+
         # write header, independent of point_style:
         # fid = open(self.input_file_name,'w')
         fid.write("\n")
         fid.write("%i                           # fgno\n" % self.fgno)
-<<<<<<< HEAD
-=======
 
         fid.write("%i                           # output_style\n" \
                     % self.output_style)
@@ -1028,27 +732,6 @@
                             % (self.point_style,12*" "))
         fid.write("%i %s              # output_format\n" \
                             % (output_format,12*" "))
->>>>>>> 06315b92
-
-        fid.write("%i                           # output_style\n" % self.output_style)
-        if self.output_style == 1:
-            assert self.tstart is not None, "Need to set tstart"
-            assert self.tend is not None, "Need to set tend"
-            assert self.nout is not None, "Need to set nout"
-            fid.write("%i %s           # nout\n" % (self.nout, 11 * " "))
-            fid.write("%16.10e            # tstart\n" % self.tstart)
-            fid.write("%16.10e            # tend\n" % self.tend)
-        elif self.output_style == 2:
-            self.nout = len(self.output_times)
-            fid.write("%i %s           # nout\n" % (self.nout, 11 * " "))
-            # remove [] and , from list of times:
-            output_times_str = repr(list(self.output_times))[1:-1]
-            output_times_str = output_times_str.replace(",", "")
-            fid.write("%s            # output_times\n" % output_times_str)
-        else:
-            raise ValueError("fgout output_style must be 1 or 2")
-        fid.write("%i %s              # point_style\n" % (self.point_style, 12 * " "))
-        fid.write("%i %s              # output_format\n" % (output_format, 12 * " "))
 
         print("fgout grid %i has point_style = %i" % (self.fgno, point_style))
 
@@ -1067,17 +750,6 @@
             fid.write("%16.10e   %20.10e            # x1, y1\n" % (x1, y1))
             fid.write("%16.10e   %20.10e            # x2, y2\n" % (x2, y2))
 
-            print(
-                "   specifying fgout grid with shape %i by %i, with  %i points"
-                % (nx, ny, npts)
-            )
-            print("   lower left  = (%15.10f,%15.10f)" % (x1, y1))
-            print("   upper right = (%15.10f,%15.10f)" % (x2, y2))
-            print("   dx = %15.10e,  dy = %15.10e" % (dx, dy))
-
-<<<<<<< HEAD
-        # q_out_vars is a list of q components to print, e.g. [1,4]
-=======
             print("   specifying fgout grid with shape %i by %i, with  %i points" \
                     % (nx,ny,npts))
             print("   lower left  = (%15.10f,%15.10f)" % (x1,y1))
@@ -1089,11 +761,7 @@
         format = len(self.q_out_vars) * '%s '
         fid.write(format % tuple(self.q_out_vars)+ " # q_out_vars\n")
         fid.write('\n')
->>>>>>> 06315b92
-
-        format = len(self.q_out_vars) * "%s "
-        fid.write(format % tuple(self.q_out_vars) + " # q_out_vars\n")
-        fid.write("\n")
+
 
     def read_frame(self, frameno):
         """
@@ -1106,25 +774,14 @@
             fgoutX = self.X
             fgoutY = self.Y
         except:
-<<<<<<< HEAD
-            msg = (
-                "\n*** Before reading frame, you must set FGoutGrid data,"
-                "\n*** Typically by calling read_fgout_grids_data"
-            )
-=======
             msg = '\n*** Before reading frame, you must set FGoutGrid data,' \
                   '\n*** Typically by calling read_fgout_grids_data'
->>>>>>> 06315b92
             raise ValueError(msg)
 
             # prior to v5.11, self.read_fgout_grids_data() called here
             # rather than raising exception...
             print(msg)
-<<<<<<< HEAD
-            print("*** Calling read_fgout_grids_data...")
-=======
             print('*** Calling read_fgout_grids_data...')
->>>>>>> 06315b92
             self.read_fgout_grids_data()
             fgoutX = self.X
             fgoutY = self.Y
@@ -1149,11 +806,7 @@
 
         fgout_frame.frameno = frameno
 
-<<<<<<< HEAD
-        X, Y = patch.grid.p_centers[:2]
-=======
         X,Y = patch.grid.p_centers[:2]
->>>>>>> 06315b92
 
         if not numpy.allclose(X, fgoutX):
             errmsg = "*** X read from output does not match fgout_grid.X"
@@ -1194,15 +847,6 @@
     try:
         q = getattr(fgout, qoi)
     except:
-<<<<<<< HEAD
-        print("*** fgout missing attribute qoi = %s?" % qoi)
-
-    err_msg = (
-        "*** q must have same shape as fgout.X\n"
-        + "fgout.X.shape = %s,   q.shape = %s" % (fgout.X.shape, q.shape)
-    )
-    assert fgout.X.shape == q.shape, err_msg
-=======
         print('*** fgout missing attribute qoi = %s?' % qoi)
 
     err_msg = '*** q must have same shape as fgout.X\n' \
@@ -1213,13 +857,6 @@
     y1 = fgout.Y[0,:]
     fgout_fcn1 = RegularGridInterpolator((x1,y1), q, method=method,
                 bounds_error=bounds_error, fill_value=fill_value)
->>>>>>> 06315b92
-
-    x1 = fgout.X[:, 0]
-    y1 = fgout.Y[0, :]
-    fgout_fcn1 = RegularGridInterpolator(
-        (x1, y1), q, method=method, bounds_error=bounds_error, fill_value=fill_value
-    )
 
     def fgout_fcn(x, y):
         """
@@ -1269,23 +906,6 @@
     and t should be a float that lies between fgout1.t and fgout2.t.
     """
 
-<<<<<<< HEAD
-    assert numpy.allclose(fgout1.X, fgout2.X), "*** fgout1 and fgout2 must have same X"
-    assert numpy.allclose(fgout1.Y, fgout2.Y), "*** fgout1 and fgout2 must have same Y"
-
-    t1 = fgout1.t
-    t2 = fgout2.t
-    # assert t1 < t2, '*** expected fgout1.t < fgout2.t'
-
-    fgout1_fcn_xy = make_fgout_fcn_xy(
-        fgout1, qoi, method=method_xy, bounds_error=bounds_error, fill_value=fill_value
-    )
-    fgout2_fcn_xy = make_fgout_fcn_xy(
-        fgout2, qoi, method=method_xy, bounds_error=bounds_error, fill_value=fill_value
-    )
-
-    def fgout_fcn(x, y, t):
-=======
     assert numpy.allclose(fgout1.X, fgout2.X), \
                             '*** fgout1 and fgout2 must have same X'
     assert numpy.allclose(fgout1.Y, fgout2.Y), \
@@ -1301,7 +921,6 @@
                        bounds_error=bounds_error, fill_value=fill_value)
 
     def fgout_fcn(x,y,t):
->>>>>>> 06315b92
         """
         Function that can be evaluated at single point or arrays (x,y)
         at a single time t.
@@ -1328,11 +947,7 @@
                 alpha = (t - t1) / (t2 - t1)
                 qout = (1 - alpha) * qout1 + alpha * qout2
         else:
-<<<<<<< HEAD
-            raise NotImplementedError("method_t = %s not supported" % method_t)
-=======
             raise NotImplementedError('method_t = %s not supported' % method_t)
->>>>>>> 06315b92
 
         return qout
 
@@ -1343,24 +958,10 @@
 # Functions for writing a set of fgout frames as a netCDF file, and
 # reading such a file:
 
-<<<<<<< HEAD
-
-def write_netcdf(
-    fgout_frames,
-    fname_nc="fgout_frames.nc",
-    qois=["h", "hu", "hv", "eta"],
-    datatype="f4",
-    include_B0=False,
-    include_Bfinal=False,
-    description="",
-    verbose=True,
-):
-=======
 def write_netcdf(fgout_frames, fname_nc='fgout_frames.nc',
                  qois = ['h','hu','hv','eta'], datatype='f4',
                  include_B0=False, include_Bfinal=False,
                  description='', verbose=True):
->>>>>>> 06315b92
     """
     Write a list of fgout frames (at different times on the same rectangular
     grid) to a single netCDF file, with some metadata and the topography,
@@ -1402,12 +1003,9 @@
     time the file was created and the path to the directory where it was made.
     """
 
-<<<<<<< HEAD
-=======
     import netCDF4
     from datetime import datetime, timedelta
     from cftime import num2date, date2num
->>>>>>> 06315b92
     import time
     from datetime import datetime, timedelta
 
@@ -1429,26 +1027,9 @@
     xs = numpy.array([fg.x for fg in fgout_frames])
     ys = numpy.array([fg.y for fg in fgout_frames])
     # assert same for all times
-<<<<<<< HEAD
-=======
 
     units = {'h':'meters', 'eta':'meters', 'hu':'m^2/s', 'hv':'m^2/s',
              'u':'m/s', 'v':'m/s', 's':'m/s', 'hss':'m^3/s^2', 'B':'meters'}
-
-    with netCDF4.Dataset(fname_nc, 'w') as rootgrp:
->>>>>>> 06315b92
-
-    units = {
-        "h": "meters",
-        "eta": "meters",
-        "hu": "m^2/s",
-        "hv": "m^2/s",
-        "u": "m/s",
-        "v": "m/s",
-        "s": "m/s",
-        "hss": "m^3/s^2",
-        "B": "meters",
-    }
 
     with netCDF4.Dataset(fname_nc, "w") as rootgrp:
         rootgrp.description = description
@@ -1463,23 +1044,6 @@
         lat = rootgrp.createDimension("lat", len(y))
         latitudes = rootgrp.createVariable("lat", "f8", ("lat",))
         latitudes[:] = y
-<<<<<<< HEAD
-        latitudes.units = "degrees_north"
-
-        time = rootgrp.createDimension("time", len(fg_times))
-        times = rootgrp.createVariable("time", "f8", ("time",))
-        times[:] = fg_times
-        times.units = "seconds"
-
-        if 0:
-            # Could make times be datetimes relative to some event time, e.g.:
-            times.units = "seconds since 1700-01-26 21:00:00.0"
-            times.calendar = "gregorian"
-            dates = [
-                datetime(1700, 1, 26, 21) + timedelta(seconds=ss) for ss in fg_times
-            ]
-            times[:] = date2num(dates, units=times.units, calendar=times.calendar)
-=======
         latitudes.units = 'degrees_north'
 
         time = rootgrp.createDimension('time', len(fg_times))
@@ -1494,7 +1058,6 @@
             dates = [datetime(1700,1,26,21) + timedelta(seconds=ss) \
                         for ss in fg_times]
             times[:] = date2num(dates,units=times.units,calendar=times.calendar)
->>>>>>> 06315b92
 
         if include_B0:
             B0 = rootgrp.createVariable(
@@ -1510,22 +1073,9 @@
 
         if include_Bfinal:
             fg_final = fgout_frames[-1]
-<<<<<<< HEAD
-            Bfinal = rootgrp.createVariable(
-                "Bfinal",
-                datatype,
-                (
-                    "lon",
-                    "lat",
-                ),
-            )
-            Bfinal[:, :] = fg_final.B
-            Bfinal.units = "meters"
-=======
             Bfinal = rootgrp.createVariable('Bfinal',datatype,('lon','lat',))
             Bfinal[:,:] = fg_final.B
             Bfinal.units = 'meters'
->>>>>>> 06315b92
 
         for qoi in qois:
             qoi_frames = [getattr(fgout, qoi) for fgout in fgout_frames]
@@ -1553,12 +1103,7 @@
             print("    Loaded %s with shape %s" % (var, repr(a.shape)))
         return numpy.array(a)
     else:
-<<<<<<< HEAD
-        if verbose:
-            print("    Did not find %s" % var)
-=======
         if verbose: print('    Did not find %s' % var)
->>>>>>> 06315b92
         return None
 
 
@@ -1587,23 +1132,13 @@
 
     with netCDF4.Dataset(fname_nc, "r") as rootgrp:
         if verbose:
-<<<<<<< HEAD
             print("Reading data to fgout frames from nc file", fname_nc)
             print("        nc file description: ", rootgrp.description)
             print("History:  ", rootgrp.history)
 
-        x = get_as_array("lon", rootgrp, verbose)
-        y = get_as_array("lat", rootgrp, verbose)
-        t = get_as_array("time", rootgrp, verbose)
-=======
-            print('Reading data to fgout frames from nc file',fname_nc)
-            print('        nc file description: ', rootgrp.description)
-            print('History:  ', rootgrp.history)
-
         x = get_as_array('lon', rootgrp, verbose)
         y = get_as_array('lat', rootgrp, verbose)
         t = get_as_array('time', rootgrp, verbose)
->>>>>>> 06315b92
 
         vars = list(rootgrp.variables)
 
@@ -1612,12 +1147,8 @@
             qoi_array = get_as_array(qoi, rootgrp, verbose)
             qoi_arrays[qoi] = qoi_array
 
-<<<<<<< HEAD
-    return x, y, t, qoi_arrays
-=======
     return x,y,t,qoi_arrays
 
->>>>>>> 06315b92
 
 
 def read_netcdf(fname_nc, fgout_grid=None, verbose=True):
@@ -1641,34 +1172,20 @@
         t = get_as_array("time", rootgrp, verbose)
 
         vars = list(rootgrp.variables)
-<<<<<<< HEAD
-=======
-
->>>>>>> 06315b92
-
-        for qoi in ["h", "hu", "hv", "eta"]:
-            errmsg = "*** Cannot reconstruct fgout frame without %s" % qoi
+
+
+        for qoi in ['h','hu','hv','eta']:
+            errmsg = '*** Cannot reconstruct fgout frame without %s' % qoi
             assert qoi in vars, errmsg
-<<<<<<< HEAD
-        h = get_as_array("h", rootgrp, verbose)
-        hu = get_as_array("hu", rootgrp, verbose)
-        hv = get_as_array("hv", rootgrp, verbose)
-        eta = get_as_array("eta", rootgrp, verbose)
-=======
         h = get_as_array('h', rootgrp, verbose)
         hu = get_as_array('hu', rootgrp, verbose)
         hv = get_as_array('hv', rootgrp, verbose)
         eta = get_as_array('eta', rootgrp, verbose)
->>>>>>> 06315b92
 
         if (x is None) or (y is None):
             print("*** Could not create grid")
         else:
-<<<<<<< HEAD
-            X, Y = numpy.meshgrid(x, y)
-=======
             X,Y = numpy.meshgrid(x,y)
->>>>>>> 06315b92
 
         fgout_frames = []
 
@@ -1686,11 +1203,7 @@
             fgout.Y = Y
             fgout_frames.append(fgout)
 
-<<<<<<< HEAD
-        print("Created fgout_frames as list of length %i" % len(fgout_frames))
-=======
         print('Created fgout_frames as list of length %i' % len(fgout_frames))
->>>>>>> 06315b92
 
     return fgout_frames
 
@@ -1709,17 +1222,6 @@
 
         vars = list(rootgrp.variables)
 
-<<<<<<< HEAD
-        print("===================================================")
-        print("netCDF file %s contains:" % fname_nc)
-        print("description: \n", rootgrp.description)
-        print("history: \n", rootgrp.history)
-        print("%i longitudes from %.6f to %.6f" % (len(x), x[0], x[-1]))
-        print("%i latitudes from %.6f to %.6f" % (len(y), y[0], y[-1]))
-        print("%i times from %.3f to %.3f" % (len(t), t[0], t[-1]))
-        print("variables: ", vars)
-        print("===================================================")
-=======
         print('===================================================')
         print('netCDF file %s contains:' % fname_nc)
         print('description: \n', rootgrp.description)
@@ -1728,5 +1230,4 @@
         print('%i latitudes from %.6f to %.6f' % (len(y),y[0],y[-1]))
         print('%i times from %.3f to %.3f' % (len(t),t[0],t[-1]))
         print('variables: ',vars)
-        print('===================================================')
->>>>>>> 06315b92
+        print('===================================================')