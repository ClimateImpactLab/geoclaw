--- conflicted
+++ resolved
@@ -35,25 +35,19 @@
     - OWI (data-derived)
 """
 
-import sys
-<<<<<<< HEAD
-=======
-# import os
->>>>>>> 162d2c2f
 import argparse
 import datetime
+import os
+import sys
 import warnings
 from pathlib import Path
 
+import clawpack.geoclaw.units as units
+import numpy
 import numpy as np
 import pandas as pd
-<<<<<<< HEAD
 import xarray as xr
-=======
->>>>>>> 162d2c2f
-
-import clawpack.geoclaw.units as units
-import clawpack.clawutil.data as clawdata
+from clawpack.geoclaw.surge import data_storms
 
 # =============================================================================
 #  Common acronyms across formats
@@ -106,18 +100,6 @@
 
 # HURDAT special designations
 # see http://www.aoml.noaa.gov/hrd/data_sub/newHURDAT.html
-<<<<<<< HEAD
-hurdat_special_entries = {
-    "L": "landfall",
-    "W": "max wind",
-    "P": "min pressure",
-    "I": "max intensity",
-    "C": "closest approach",
-    "S": "status change",
-    "G": "genesis",
-    "T": "additional track point",
-}
-=======
 hurdat_special_entries = {"L": "landfall",
                           "W": "max wind",
                           "P": "min pressure",
@@ -126,7 +108,6 @@
                           "S": "status change",
                           "G": "genesis",
                           "T": "additional track point"}
->>>>>>> 162d2c2f
 
 # Warning for formats that have yet to have a default way to determine crticial
 # radii from the input data
@@ -210,14 +191,10 @@
                           "imd": ["IMD", "http://www.rsmcnewdelhi.imd.gov.in/index.php"],
                           "tcvitals": ["TC-Vitals", "http://www.emc.ncep.noaa.gov/mmb/data_processing/tcvitals_description.htm"],
                           "hwrf": ["HWRF", None],
-<<<<<<< HEAD
                           "owi": ['OWI', "http://www.oceanweather.com"],
                           "ibtracs_processed": ["IBTrACS", "Processed in CIL pipeline"],
                           "emanuel": ["Kerry Emanuel", "Email Correspondence"]
         }
-=======
-                          "owi": ['OWI', "http://www.oceanweather.com"]}
->>>>>>> 162d2c2f
 
 
     def __init__(self, path=None, file_format="ATCF", **kwargs):
@@ -225,7 +202,6 @@
 
         See :class:`Storm` for more info.
         """
-
         # Time offsets are usually set to landfall but could be any time point
         # and are not required
         self.time_offset = None
@@ -302,7 +278,6 @@
          - *ValueError* If the *file_format* requested does not match any of
            the available supported formats a *ValueError* is raised.
         """
-
         # If a path is not provided then we can try and find the relevant
         # database and download it
         if path is None:
@@ -337,7 +312,6 @@
          - *path* (string) Path to the file to be read.
          - *verbose* (bool) Output more info regarding reading.
         """
-
         # Attempt to get name from file if is follows the convention name.storm
         if path.suffix == ".storm":
             self.name = path.name
@@ -378,7 +352,6 @@
          - *path* (string) Path to the file to be read.
          - *verbose* (bool) Output more info regarding reading.
         """
-
         # See here for the ATCF format documentation:
         #   https://www.nrlmry.navy.mil/atcf_web/docs/database/new/abdeck.txt
 
@@ -508,7 +481,6 @@
            storm or they are not provided when *single_storm == False* then a
            value error is risen.
         """
-
         with open(path, "r") as hurdat_file:
             # Extract header
             data = [value.strip() for value in hurdat_file.readline().split(",")]
@@ -531,11 +503,7 @@
         self.max_wind_radius = np.empty(num_lines)
         self.storm_radius = np.empty(num_lines)
 
-<<<<<<< HEAD
         for i, line in enumerate(data_block):
-=======
-        for (i, line) in enumerate(data_block):
->>>>>>> 162d2c2f
             if len(line) == 0:
                 break
             data = [value.strip() for value in line.split(",")]
@@ -625,7 +593,6 @@
          - *ValueError* If the method cannot find the matching storm then a
              value error is risen.
         """
-
         # only allow one method for specifying storms
         if (sid is not None) and ((storm_name is not None) or (year is not None)):
             raise ValueError(
@@ -776,7 +743,6 @@
             if (self.max_wind_radius.max()) == -1 or (self.storm_radius.max() == -1):
                 warnings.warn(missing_data_warning_str)
 
-<<<<<<< HEAD
     def read_ibtracs_processed(self, path, sid, start_date=None):
         r"""Read in CIL-processed IBTrACS formatted storm file
 
@@ -790,7 +756,6 @@
          - *ValueError* If the method cannot find the matching storm then a
              value error is risen.
         """
-
         with xr.open_dataset(path) as ds:
             # match on sid
             ds = ds.sel(storm=ds.sid == sid).load().squeeze()
@@ -928,7 +893,6 @@
         - KeyError if provided storm name is not found in
         given file (assumes path is correct)
         """
-
         with xr.open_zarr(path, drop_variables=["time"], chunks=None) as ds:
             try:
                 storm = ds.sel(storm=storm_index, drop=True)
@@ -992,8 +956,6 @@
             # use last timestep (recommended by IB)
             self.time_offset = self.t[-1]
 
-=======
->>>>>>> 162d2c2f
     def read_jma(self, path, verbose=False):
         r"""Read in JMA formatted storm file
 
@@ -1012,7 +974,6 @@
            storm or they are not provided when *single_storm == False* then a
            value error is risen.
         """
-
         data_block = []
         with open(path, "r") as JMA_file:
             # Extract header
@@ -1084,7 +1045,6 @@
          - *verbose* (bool) Output more info regarding reading.
 
         """
-
         # read in TCVitals_file
         data_block = []
         with open(path, "r") as TCVitals_file:
@@ -1108,11 +1068,7 @@
         self.max_wind_radius = np.empty(num_lines)
         self.storm_radius = np.empty(num_lines)
 
-<<<<<<< HEAD
         for i, data in enumerate(data_block):
-=======
-        for (i, data) in enumerate(data_block):
->>>>>>> 162d2c2f
             # End at an empty lines - skips lines at the bottom of a file
             if len(data) == 0:
                 break
@@ -1152,7 +1108,6 @@
          - *path* (string) Path to the file to be read.
          - *verbose* (bool) Output more info regarding reading.
         """
-
         raise NotImplementedError("HWRF reading of the information file is ",
                                   " not implemented.")
 
@@ -1166,7 +1121,6 @@
          - *path* (string) Path to the file to be read.
          - *verbose* (bool) Output more info regarding reading.
         """
-
         with path.open() as data_file:
             data_file.readline()
             self.time_offset = np.datetime64(data_file.readline()[:19])
@@ -1211,7 +1165,6 @@
          - *ValueError* If the *file_format* requested does not match any of
            the available supported formats a *ValueError* is raised.
         """
-
         if file_format.lower() not in self._supported_formats.keys():
             raise ValueError("File format %s not available." % file_format)
 
@@ -1241,7 +1194,6 @@
             default function is for `storm_radius`, which sets the value to 
             500 km.
         """
-
         # If a filling function is not provided we will provide some defaults
         fill_dict.update({"storm_radius": lambda t, storm: 500e3})
         # Handle older interface that had specific fill functions
@@ -1491,7 +1443,6 @@
          - *path* (string) Path to the file to be written.
          - *verbose* (bool) Print out additional information when writing.
         """
-
         raise NotImplementedError(
             (
                 "Writing in TCVITALS files is not",
@@ -1515,7 +1466,6 @@
         fill_color="red",
     ):
         """TO DO:  Write doc-string"""
-
         import matplotlib.pyplot as plt
 
         if isinstance(track_style, str):
@@ -1647,8 +1597,7 @@
         :Input:
          - *path* (string) Path to the file to be written.
          - *verbose* (bool) Print out additional information when writing.
-         """
-        
+        """
         raise NotImplementedError("HWRF formatted info files cannot be ",
                                   "written out yet.")
 
@@ -1658,8 +1607,7 @@
         :Input:
          - *path* (string) Path to the file to be written.
          - *verbose* (bool) Print out additional information when writing.
-         """
-
+        """
          # OWI file formats
         _data_file_format_mapping = {'ascii': 1, 'nws12': 1, 
                                      'netcdf': 2, 'nws13': 2}
@@ -1676,10 +1624,10 @@
                         file_format = _data_file_format_mapping[
                                                   self.data_file_format.lower()]
                     else:
-                        raise TypeError(f"Unknown storm data file format type" +
+                        raise TypeError("Unknown storm data file format type" +
                                         f" '{self.data_file_format}' provided.")
                 else:
-                    raise TypeError(f"Unknown storm data file format type" +
+                    raise TypeError("Unknown storm data file format type" +
                                     f" '{self.data_file_format}' provided.")
 
                 # Write out data
@@ -1696,7 +1644,7 @@
                 data_file.write("\n")
 
                 # File format specific values
-                data_file.write(f"# Data Information\n")
+                data_file.write("# Data Information\n")
                 if file_format ==  1:
                     # :TODO: Modify number of regions to be indpendent of file_paths
                     if len(self.file_paths)%2 != 0:
@@ -1711,7 +1659,7 @@
                         data_file.write(f"{str(self.file_paths[n * 2 + 1]).ljust(20)}\n")
                 elif file_format == 2:
                     if len(self.file_paths) != 1:
-                        raise ValueError(f"Expected 1 file for format " + 
+                        raise ValueError("Expected 1 file for format " + 
                                          f"{file_format} rather than " +
                                          f"{len(self.file_paths)}")
                     data_file.write(f"{self.file_paths[0]}\n")
@@ -1750,7 +1698,6 @@
          - *kwargs* All additional keyword arguments are passed to the plotting
             command for the track.
         """
-
         import matplotlib.pyplot as plt
 
         # Extract information for plotting the track/swath
@@ -1851,8 +1798,7 @@
         :Input:
          - *path* (string) Path to the file to be written.
          - *verbose* (bool) Print out additional information when writing.
-         """
-        
+        """
         raise NotImplementedError("HWRF formatted info files cannot be ",
                                   "written out yet.")
 
@@ -1862,8 +1808,7 @@
         :Input:
          - *path* (string) Path to the file to be written.
          - *verbose* (bool) Print out additional information when writing.
-         """
-
+        """
          # OWI file formats
         _data_file_format_mapping = {'ascii': 1, 'nws12': 1, 
                                      'netcdf': 2, 'nws13': 2}
@@ -1880,10 +1825,10 @@
                         file_format = _data_file_format_mapping[
                                                   self.data_file_format.lower()]
                     else:
-                        raise TypeError(f"Unknown storm data file format type" +
+                        raise TypeError("Unknown storm data file format type" +
                                         f" '{self.data_file_format}' provided.")
                 else:
-                    raise TypeError(f"Unknown storm data file format type" +
+                    raise TypeError("Unknown storm data file format type" +
                                     f" '{self.data_file_format}' provided.")
 
                 # Write out data
@@ -1900,7 +1845,7 @@
                 data_file.write("\n")
 
                 # File format specific values
-                data_file.write(f"# Data Information\n")
+                data_file.write("# Data Information\n")
                 if file_format ==  1:
                     # :TODO: Modify number of regions to be indpendent of file_paths
                     if len(self.file_paths)%2 != 0:
@@ -1915,7 +1860,7 @@
                         data_file.write(f"{str(self.file_paths[n * 2 + 1]).ljust(20)}\n")
                 elif file_format == 2:
                     if len(self.file_paths) != 1:
-                        raise ValueError(f"Expected 1 file for format " + 
+                        raise ValueError("Expected 1 file for format " + 
                                          f"{file_format} rather than " +
                                          f"{len(self.file_paths)}")
                     data_file.write(f"{self.file_paths[0]}\n")
@@ -1954,7 +1899,6 @@
          - *kwargs* All additional keyword arguments are passed to the plotting
             command for the track.
         """
-
         import matplotlib.pyplot as plt
 
         # Extract information for plotting the track/swath
@@ -2067,7 +2011,6 @@
            *string*.  This is only returned if *car_names = True*.
 
         """
-
         # TODO:  Need to standardize on 1-minute (almost never available) or
         # 10-minute (widely available) - see
         # https://en.wikipedia.org/wiki/Tropical_cyclone#Major_basins_and_related_warning_centers
@@ -2245,16 +2188,6 @@
         ...     path = 'out_path.storm',
         ...     max_wind_radius_fill = fill_mwr)
     """
-
-<<<<<<< HEAD
-=======
-    try:
-        import xarray as xr
-    except ImportError as e:
-        print("fill_rad_w_other_source currently requires xarray to work.")
-        raise e
-
->>>>>>> 162d2c2f
     fill_da = xr.DataArray(getattr(storm_fill, var),
                            coords={'t': getattr(storm_fill, 't')},
                            dims=('t',))
@@ -2450,40 +2383,7 @@
         :param filename: The name of the output NetCDF file (without the extension).
         :return: None
         """
-<<<<<<< HEAD
-=======
         import xarray as xr
-
-        windx = numpy.array(self.u)
-        windy = numpy.array(self.v)
-        pressure = numpy.array(self.pressure)*100 # Convert to mbars
-        speed = numpy.array(self.wind_speed)
-        time = numpy.array(self.t)
-
-        # Create a dataset with xarray with derived data
-        ds = xr.Dataset(data_vars={'u': (('time', 'lat', 'lon'), windx),
-                                   'v': (('time', 'lat', 'lon'), windy),
-                                   'speed': (('time', 'lat', 'lon'), speed),
-                                   'pressure': (('time', 'lat', 'lon'), pressure),
-                                   },
-                        coords={'lat': self.lat,
-                                'lon': self.lon,
-                                'time': time})
-        # Save the dataset to netcdf format
-        ds.to_netcdf(filename + '.nc')
-
-
-
-
-
-
-
-
-
-
-
-if __name__ == '__main__':
->>>>>>> 162d2c2f
 
         windx = numpy.array(self.u)
         windy = numpy.array(self.v)
