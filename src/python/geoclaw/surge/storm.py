--- conflicted
+++ resolved
@@ -1954,13 +1954,9 @@
     return output
 
 
-<<<<<<< HEAD
-if __name__ == "__main__":
-=======
 def make_multi_structure(path):
-    r"""Create a dictionary of Storm objects for ATCF files with multiple storm tracks in them
-    """
-    with open(path, 'r') as f:
+    r"""Create a dictionary of Storm objects for ATCF files with multiple storm tracks in them"""
+    with open(path, "r") as f:
         lines = f.readlines()
         curTime = "test"
         curTrack = "test"
@@ -1973,25 +1969,48 @@
                     fileWrite.writelines(line)
                 else:
                     fileWrite.close()
-                    stormDict[curTime].update({curTrack: Storm(path=os.path.join(os.path.expandvars(os.getcwd()), "Clipped_ATCFs", curTime, curTrack), file_format="ATCF")})
+                    stormDict[curTime].update(
+                        {
+                            curTrack: Storm(
+                                path=os.path.join(
+                                    os.path.expandvars(os.getcwd()),
+                                    "Clipped_ATCFs",
+                                    curTime,
+                                    curTrack,
+                                ),
+                                file_format="ATCF",
+                            )
+                        }
+                    )
                     curTrack = lineArr[4]
-                    fileWrite = open("Clipped_ATCFs/" + curTime + "/" + curTrack, 'w')
+                    fileWrite = open("Clipped_ATCFs/" + curTime + "/" + curTrack, "w")
                     fileWrite.writelines(line)
             else:
                 if curTime != "test":
                     fileWrite.close()
-                    stormDict[curTime].update({curTrack: Storm(path=os.path.join(os.path.expandvars(os.getcwd()), "Clipped_ATCFs", curTime, curTrack), file_format="ATCF")})
+                    stormDict[curTime].update(
+                        {
+                            curTrack: Storm(
+                                path=os.path.join(
+                                    os.path.expandvars(os.getcwd()),
+                                    "Clipped_ATCFs",
+                                    curTime,
+                                    curTrack,
+                                ),
+                                file_format="ATCF",
+                            )
+                        }
+                    )
                 curTime = lineArr[2]
                 curTrack = lineArr[4]
                 stormDict[curTime] = {}
                 os.mkdir("Clipped_ATCFs/" + curTime)
-                fileWrite = open("Clipped_ATCFs/" + curTime + "/" + curTrack, 'w')
+                fileWrite = open("Clipped_ATCFs/" + curTime + "/" + curTrack, "w")
                 fileWrite.writelines(line)
     return stormDict
 
 
-if __name__ == '__main__':
->>>>>>> 01c9a8e0
+if __name__ == "__main__":
 
     parser = argparse.ArgumentParser()
 
