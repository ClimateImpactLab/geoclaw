--- conflicted
+++ resolved
@@ -33,12 +33,6 @@
     - tcvitals (reading only)
 """
 
-<<<<<<< HEAD
-=======
-import warnings
-import sys
-import os
->>>>>>> cc563417
 import argparse
 import datetime
 import os
@@ -46,12 +40,13 @@
 import warnings
 from pathlib import Path
 
-import clawpack.geoclaw.units as units
 import numpy
 import pandas as pd
 import xarray as xr
 from fsspec import FSMap
 from six.moves import range
+
+import clawpack.geoclaw.units as units
 
 # =============================================================================
 #  Common acronyms across formats
@@ -1539,11 +1534,7 @@
 
     # =========================================================================
     # Other Useful Routines
-<<<<<<< HEAD
-
-=======
-	
->>>>>>> cc563417
+
     def category(self, categorization="NHC", cat_names=False):
         r"""Categorizes storm based on relevant storm data
 
@@ -1679,7 +1670,7 @@
     if model.lower() not in _supported_models.keys():
         raise ValueError("Model %s not available." % model)
 
-    return getattr(sys.modules[__name__], model.lower())(storm, x, t)
+    return getattr(sys.modules[__name__], model.lower())(storm, r, t)
 
 
 # Specific implementations
