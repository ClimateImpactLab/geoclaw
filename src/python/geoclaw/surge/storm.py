#!/usr/bin/env python

r"""
Module defines a class and routines for managing storm best-track type input and
testing reconstructed wind and pressure fields.  Additionally some support for
ensembles of storms from various providers is also included.

The primary class of interest in the module is the `Storm` class that
facilitates dealing with various best-track formats found around the world and
the expected GeoClaw storm format that is read into the FORTRAN code.  The basic
workflow in a `setrun.py` file would do the following:

1. Create a `Storm` object by reading in from a file::

    storm = clawpack.geoclaw.surge.storm.Storm("my_storm.txt", file_format='ATCF')

2. Write out the storm object created into the GeoClaw format::

    storm.write("my_geoclaw_storm.txt", file_format="geoclaw")

3. Specify the path to the GeoClaw formatted storm file, in this case
   "my_geoclaw_storm.txt".

:Formats Supported:
    - GeoClaw (fully)
    - ATCF (reading only)
    - HURDAT (reading only)
    - IBTrACS (reading only)
    - CIL-processed IBTrACS file (reading only)
    - Kerry Emanuel (reading only)
    - JMA (reading only)
    - IMD (planned)
    - tcvitals (reading only)
"""

from __future__ import absolute_import, print_function

import argparse
import datetime
import os
import sys
import warnings
from pathlib import Path

import numpy
import pandas as pd
import xarray as xr
from fsspec import FSMap
from six.moves import range

import clawpack.geoclaw.units as units

# =============================================================================
#  Common acronyms across formats

# ATCF basins with their expanded names
# see https://www.nrlmry.navy.mil/atcf_web/docs/database/new/abrdeck.html
ATCF_basins = {
    "AL": "Atlantic",
    "CP": "Central Pacific",
    "EP": "East Pacific",
    "IO": "North Indian Ocean",
    "SH": "Southern Hemisphere",
    "SL": "Southern Atlantic",
    "LS": "Southern Atlantic",
    "WP": "North West Pacific",
}

# TCVitals basins with their expanded names
# see http://www.emc.ncep.noaa.gov/HWRF/tcvitals-draft.html
TCVitals_Basins = {
    "L": "North Atlantic",
    "E": "North East Pacific",
    "C": "North Central Pacific",
    "W": "North West Pacific",
    "B": "Bay of Bengal (North Indian Ocean)",
    "A": "Arabian Sea (North Indian Ocean)",
    "Q": "South Atlantic",
    "P": "South Pacific",
    "S": "South Indian Ocean",
}

# Tropical Cyclone Designations
# see https://www.nrlmry.navy.mil/atcf_web/docs/database/new/abrdeck.html
TC_designations = {
    "DB": "disturbance",
    "TD": "tropical depression",
    "TS": "tropical storm",
    "TY": "typhoon",
    "ST": "super typhoon",
    "TC": "tropical cyclone",
    "HU": "hurricane",
    "SD": "subtropical depression",
    "SS": "subtropical storm",
    "EX": "extratropical systems",
    "IN": "inland",
    "DS": "dissipating",
    "LO": "low",
    "WV": "tropical wave",
    "ET": "extrapolated",
    "XX": "unknown",
}

# HURDAT special designations
# see http://www.aoml.noaa.gov/hrd/data_sub/newHURDAT.html
hurdat_special_entries = {
    "L": "landfall",
    "W": "max wind",
    "P": "min pressure",
    "I": "max intensity",
    "C": "closest approach",
    "S": "status change",
    "G": "genesis",
    "T": "additional track point",
}


# Warning for formats that have yet to have a default way to determine crticial
# radii from the input data
missing_data_warning_str = """*** Cannot yet automatically determine the
    maximum wind radius.  Will write out GeoClaw
    formats but note that these will not work
    when running GeoClaw currently without a custom
    `max_wind_radius_fill` function passed as argument
    to the `write` function."""

# Warning for not having any time points with both a max wind speed and central
# pressure observation
missing_necessary_data_warning_str = """No storm points in the input file
    had both a max wind speed and a central pressure observation."""


class NoDataError(ValueError):
    """Exception to raise when no valid data in input file"""

    pass


# =============================================================================
#  Basic storm class
class Storm(object):
    r"""
    Storm data object

    This object contains a time series of time data that describe a particular
    storm.  This includes the attributes below and the ability to read from
    multiple sources for data such as the U.S. National Hurricane Center (NHC),
    the Japanese Meterological Agency (JMA), and the Indian Meteorlogical
    Department (IMD).  This class can then write out in any of these formats,
    construct the wind and pressure fields using a supported parameterized
    model, or output the GeoClaw supported storm format used for running storm
    surge simulations.

    *TODO:*  Add description of unit handling

    :Attributes:
     - *t* (list(datetime.datetiem)) Contains the time at which each entry of
       the other arrays are at.  These are expected to be *datetime* objects.
       Note that when written some formats require a *time_offset* to be set.
     - *eye_location* (ndarray(:, :)) location of the eye of the storm.
       Default units are in signed decimcal longitude and latitude.
     - *max_wind_speed* (ndarray(:)) Maximum wind speed.  Default units are
       meters/second.
     - *max_wind_radius* (ndarray(:)) Radius at which the maximum wind speed
       occurs.  Default units are meters.
     - *central_pressure* (ndarray(:)) Central pressure of storm.  Default
       units are Pascals.
     - *storm_radius* (ndarray(:)) Radius of storm, often defined as the last
       closed iso-bar of pressure.  Default units are meters.
     - *time_offset* (datetime.datetime) A date time that as an offset for the
       simulation time.  This will default to the beginning of the first of the
       year that the first time point is found in.
     - *wind_speeds* (ndarray(:, :)) Wind speeds defined in every record, such
       as 34kt, 50kt, 64kt, etc and their radii. Default units are meters/second
       and meters.

    :Initialization:
     1. Read in existing file at *path*.
     2. Construct an empty storm and supply the fields needed.  Note that these
        fields must be converted to the appropriate units.

    :Input:
     - *path* (string) Path to file to be read in if requested.
     - *file_format* (string) Format of file at path.  Default is "hurdat"
     - *kwargs* (dict) Other key-word arguments are passed to the appropriate
       read routine.
    """

    # Define supported formats and models - keys are function name related and
    # values are the proper name and a citation or URL documenting the format
    _supported_formats = {
        "geoclaw": ["GeoClaw", "http://www.clawpack.org/storms"],
        "atcf": [
            "ATCF",
            "http://www.nrlmry.navy.mil/atcf_web/docs/database/new/database.html",
        ],
        "hurdat": ["HURDAT", "http://www.aoml.noaa.gov/hrd/hurdat/Data_Storm.html"],
        "ibtracs": [
            "IBTrACS",
            "https://www.ncdc.noaa.gov/ibtracs/index.php?name=ib-v4-access",
        ],
        "ibtracs_processed": ["IBTrACS", "Processed in CIL pipeline"],
        "emanuel": ["Kerry Emanuel", "Email Correspondence"],
        "jma": [
            "JMA",
            "http://www.jma.go.jp/jma/jma-eng/jma-center/rsmc-hp-pub-eg/Besttracks/e_format_bst.html",
        ],
        "imd": ["IMD", "http://www.rsmcnewdelhi.imd.gov.in/index.php"],
        "tcvitals": [
            "TC-Vitals",
            "http://www.emc.ncep.noaa.gov/mmb/data_processing/tcvitals_description.htm",
        ],
    }

    def __init__(self, path=None, file_format="ATCF", **kwargs):
        r"""Storm Initiatlization Routine

        See :class:`Storm` for more info.
        """

        self.t = None
        self.time_offset = None
        self.eye_location = None
        self.max_wind_speed = None
        self.max_wind_radius = None
        self.central_pressure = None
        self.storm_radius = None
        self.wind_speeds = None

        # Storm descriptions - not all formats provide these
        self.name = None
        self.basin = None  # Basin containing storm
        self.ID = None  # ID code - depends on format
        self.classification = None  # Classification of storm (e.g. HU)
        self.event = None  # Event (e.g. landfall) - HURDAT

        if path is not None:
            self.read(path, file_format=file_format, **kwargs)

    # ==========================================================================
    #  Basic object support
    def __str__(self):
        r""""""
        output = "Name: %s" % self.name
        output = "\n".join(
            (output, "Dates: %s - %s" % (self.t[0].isoformat(), self.t[-1].isoformat()))
        )
        return output

    def __repr__(self):
        return '<{}.{} "{}" at {}>'.format(
            self.__class__.__module__,
            self.__class__.__name__,
            self.__dict__.get("name", "name not given"),
            hex(id(self)),
        )

    # ==========================================================================
    # Read Routines
    def read(self, path=None, file_format="atcf", **kwargs):
        r"""Read in storm data from *path* with format *file_format*

        :Input:
         - *path* (string) Path to data file.
         - *file_format* (string) Format of the data file.  See list of
           supported formats for a list of valid strings.  Defaults to
           "hurdat".
         - *kwargs* (dict) Keyword dictionary for additional arguments that can
           be passed down to the appropriate read functions.  Please refer to
           the specific routine for a list of valid options.

        :Raises:
         - *ValueError* If the *file_format* requested does not match any of
           the available supported formats a *ValueError* is raised.
        """

        # If a path is not provided then we can try and find the relevant
        # database and download it
        if path is None:
            data_str = (
                "Currently automatic download of storm databases is ",
                "not implemented.  Please refer to the URLs below for",
                "references as to where you can download storm data",
                "files:",
                " - ATCF - http://ftp.nhc.noaa.gov/atcf/archive/",
                " - HURDAT - http://www.aoml.noaa.gov/hrd/hurdat/Data_Storm.html",
                " - IBTrACS - https://www.ncdc.noaa.gov/ibtracs/index.php?name=ib-v4-access",
                " - JMA - http://www.jma.go.jp/jma/jma-eng/jma-center/rsmc-hp-pub-eg/besttrack.html",
                " - IMD - http://www.rsmcnewdelhi.imd.gov.in/index.php",
                " - TCVITALS - http://www.emc.ncep.noaa.gov/mmb/data_processing/tcvitals_description.htm",
            )
            raise NotImplementedError("\n".join(data_str))

        if file_format.lower() not in self._supported_formats.keys():
            raise ValueError("File format %s not available." % file_format)

        getattr(self, "read_%s" % file_format.lower())(path, **kwargs)

    def read_geoclaw(self, path, verbose=False):
        r"""Read in a GeoClaw formatted storm file

        GeoClaw storm files are read in by the Fortran code and are not meant
        to be human readable.

        :Input:
         - *path* (string) Path to the file to be read.
         - *verbose* (bool) Output more info regarding reading.
        """

        with open(path, "r") as data_file:
            num_casts = int(data_file.readline())
            self.time_offset = datetime.datetime.strptime(
                data_file.readline()[:19], "%Y-%m-%dT%H:%M:%S"
            )

        data = numpy.loadtxt(path, skiprows=3)
        num_forecasts = data.shape[0]
        self.eye_location = numpy.empty((2, num_forecasts))
        assert num_casts == num_forecasts
        self.t = [
            self.time_offset + datetime.timedelta(seconds=data[i, 0])
            for i in range(num_forecasts)
        ]
        self.eye_location[0, :] = data[:, 1]
        self.eye_location[1, :] = data[:, 2]
        self.max_wind_speed = data[:, 3]
        self.max_wind_radius = data[:, 4]
        self.central_pressure = data[:, 5]
        self.storm_radius = data[:, 6]

    def read_atcf(self, path, verbose=False):
        r"""Read in a ATCF formatted storm file

        ATCF format has storm stored individually so there is no support for
        multiple storms in a particular file.

        :Input:
         - *path* (string) Path to the file to be read.
         - *verbose* (bool) Output more info regarding reading.
        """
        try:
            import pandas as pd
        except ImportError as e:
            print("read_atcf currently requires pandas to work.")
            raise e

        # See here for the ATCF format documentation:
        #   https://www.nrlmry.navy.mil/atcf_web/docs/database/new/abdeck.txt
        df = pd.read_csv(
            path,
            engine="python",
            sep=",+",
            names=[
                "BASIN",
                "CY",
                "YYYYMMDDHH",
                "TECHNUM",
                "TECH",
                "TAU",
                "LAT",
                "LON",
                "VMAX",
                "MSLP",
                "TY",
                "RAD",
                "WINDCODE",
                "RAD1",
                "RAD2",
                "RAD3",
                "RAD4",
                "POUTER",
                "ROUTER",
                "RMW",
                "GUSTS",
                "EYE",
                "SUBREGION",
                "MAXSEAS",
                "INITIALS",
                "DIR",
                "SPEED",
                "STORMNAME",
                "DEPTH",
                "SEAS",
                "SEASCODE",
                "SEAS1",
                "SEAS2",
                "SEAS3",
                "SEAS4",
                "USERDEFINE1",
                "userdata1",
                "USERDEFINE2",
                "userdata2",
                "USERDEFINE3",
                "userdata3",
                "USERDEFINE4",
                "userdata4",
                "USERDEFINE5",
                "userdata5",
            ],
            converters={
                "YYYYMMDDHH": lambda d: datetime.datetime(
                    int(d[1:5]), int(d[5:7]), int(d[7:9]), int(d[9:11])
                ),
                "TAU": lambda d: datetime.timedelta(hours=int(d)),
                "LAT": lambda d: (-0.1 if d[-1] == "S" else 0.1) * int(d.strip("NS ")),
                "LON": lambda d: (-0.1 if d[-1] == "W" else 0.1) * int(d.strip("WE ")),
            },
            dtype={
                "BASIN": str,
                "CY": int,
                "VMAX": float,
                "MSLP": float,
                "TY": str,
                "RAD": float,
                "RAD1": float,
                "RAD2": float,
                "RAD3": float,
                "RAD4": float,
                "ROUTER": float,
                "RMW": float,
            },
        )

        # Grab data regarding basin and cyclone number from first row
        self.basin = ATCF_basins[df["BASIN"][0]]
        self.ID = df["CY"][0]

        # Take forecast period TAU into consideration
        df["DATE"] = df["YYYYMMDDHH"] + df["TAU"]
        df = df[
            [
                "DATE",
                "TAU",
                "TY",
                "LAT",
                "LON",
                "VMAX",
                "MSLP",
                "ROUTER",
                "RMW",
                "RAD",
                "RAD1",
                "RAD2",
                "RAD3",
                "RAD4",
            ]
        ]
        df = df.sort_values(by=["DATE", "TAU"]).reset_index(drop=True)

        # For each DATE, choose best (smallest TAU) available data
        for c in [
            "LAT",
            "LON",
            "VMAX",
            "MSLP",
            "ROUTER",
            "RMW",
            "RAD",
            "RAD1",
            "RAD2",
            "RAD3",
            "RAD4",
        ]:
            df[c] = df[c].where(df[c] != 0, numpy.nan)  # value 0 means NaN
            df[c] = df.groupby("DATE")[c].fillna(method="bfill")
        df = df.groupby("DATE").first()

        # Wind profile (occasionally missing for older ATCF storms)
        # Wind speeds and their radii
        df["RAD_MEAN"] = df[["RAD1", "RAD2", "RAD3", "RAD4"]].mean(axis=1, skipna=True)
        df = df.drop(["TAU", "RAD1", "RAD2", "RAD3", "RAD4"], axis=1)
        df = df.dropna(how="any", subset=["LAT", "LON"])

        # Create time
        self.t = list(df.index.to_pydatetime())

        # Classification, note that this is not the category of the storm
        self.classification = df["TY"].to_numpy()

        # Eye location - longitude/latitude order
        self.eye_location = df[["LON", "LAT"]].to_numpy()

        # Convert to correct units:
        #  max_wind_speed - Convert knots to m/s - 0.51444444
        #  max_wind_radius  - convert from nm to m - 1.8520000031807990 * 1000.0
        #  central_pressure - convert from mbar to Pa - 100.0
        #  Radius of last isobar contour - convert from nm to m - 1.852000003180799d0 * 1000.0
        self.max_wind_speed = units.convert(df["VMAX"].to_numpy(), "knots", "m/s")
        self.central_pressure = units.convert(df["MSLP"].to_numpy(), "mbar", "Pa")
        self.max_wind_radius = units.convert(df["RMW"].to_numpy(), "nmi", "m")
        self.storm_radius = units.convert(df["ROUTER"].to_numpy(), "nmi", "m")
        self.wind_speeds = df[["RAD", "RAD_MEAN"]].to_numpy()
        self.wind_speeds[:, 0] = units.convert(self.wind_speeds[:, 0], "knots", "m/s")
        self.wind_speeds[:, 1] = units.convert(self.wind_speeds[:, 1], "nmi", "m")

        # Set NaNs to -1 to mark them as missing
        for ar in [
            self.max_wind_speed,
            self.central_pressure,
            self.max_wind_radius,
            self.storm_radius,
            self.wind_speeds,
        ]:
            ar[numpy.isnan(ar)] = -1.0

        if self.max_wind_speed.min() == -1:
            warnings.warn(
                "Some timesteps have missing max wind speed. These will not be written"
                " out to geoclaw format."
            )
        if self.central_pressure.min() == -1:
            warnings.warn(
                "Some timesteps have missing central pressure. These will not be written"
                " out to geoclaw format."
            )

    def read_hurdat(self, path, verbose=False):
        r"""Read in HURDAT formatted storm file

        This is the current version of HURDAT data available (HURDAT 2).  Note
        that this assumes there is only one storm in the file (includes the
        header information though).  Future features will be added that will allow for
        a file to be read with multiple storms defined.

        For more details on the HURDAT format and getting data see

        http://www.aoml.noaa.gov/hrd/hurdat/Data_Storm.html

        :Input:
         - *path* (string) Path to the file to be read.
         - *verbose* (bool) Output more info regarding reading.

        :Raises:
         - *ValueError* If the method cannot find the name/year matching the
           storm or they are not provided when *single_storm == False* then a
           value error is risen.
        """

        with open(path, "r") as hurdat_file:
            # Extract header
            data = [value.strip() for value in hurdat_file.readline().split(",")]
            self.basin = data[0][:2]
            self.name = data[1]
            self.ID = data[2]

            # Store rest of data
            data_block = hurdat_file.readlines()

        num_lines = len(data_block)

        # Parse data block
        self.t = []
        self.event = numpy.empty(num_lines, dtype=str)
        self.classification = numpy.empty(num_lines, dtype=str)
        self.eye_location = numpy.empty((num_lines, 2))
        self.max_wind_speed = numpy.empty(num_lines)
        self.central_pressure = numpy.empty(num_lines)
        self.max_wind_radius = numpy.empty(num_lines)
        self.storm_radius = numpy.empty(num_lines)

        for (i, line) in enumerate(data_block):
            if len(line) == 0:
                break
            data = [value.strip() for value in line.split(",")]

            # Create time
            self.t.append(
                datetime.datetime(
                    int(data[0][:4]),
                    int(data[0][4:6]),
                    int(data[0][6:8]),
                    int(data[1][:2]),
                    int(data[1][2:]),
                )
            )

            # If an event is occuring record it.  If landfall then use as an
            # offset.   Note that if there are multiple landfalls the last one
            # is used as the offset
            if len(data[2].strip()) > 0:
                self.event[i] = data[2].strip()
                if self.event[i].upper() == "L":
                    self.time_offset = self.t[i]

            # Classification, note that this is not the category of the storm
            self.classification[i] = data[3]

            # Parse eye location
            if data[4][-1] == "N":
                self.eye_location[i, 1] = float(data[4][0:-1])
            else:
                self.eye_location[i, 1] = -float(data[4][0:-1])
            if data[5][-1] == "E":
                self.eye_location[i, 0] = float(data[5][0:-1])
            else:
                self.eye_location[i, 0] = -float(data[5][0:-1])

            # Intensity information - radii are not included directly in this
            # format and instead radii of winds above a threshold are included
            self.max_wind_speed[i] = units.convert(float(data[6]), "knots", "m/s")
            self.central_pressure[i] = units.convert(float(data[7]), "mbar", "Pa")
            warnings.warn(missing_data_warning_str)
            self.max_wind_radius[i] = -1
            self.storm_radius[i] = -1

    def read_ibtracs(
        self,
        path,
        sid=None,
        storm_name=None,
        year=None,
        start_date=None,
        agency_pref=[
            "wmo",
            "usa",
            "tokyo",
            "newdelhi",
            "reunion",
            "bom",
            "nadi",
            "wellington",
            "cma",
            "hko",
            "ds824",
            "td9636",
            "td9635",
            "neumann",
            "mlc",
        ],
    ):
        r"""Read in IBTrACS formatted storm file

        This reads in the netcdf-formatted IBTrACS v4 data. You must either pass
        the *sid* of the storm (a unique identifier supplied by IBTrACS) OR
        *storm_name* and *year*. The latter will not be unique for unnamed storms,
        so you may optionally pass *start_date* as well. The `wmo_\*` variable is
        used when non-missing, with missing values filled in by the corresponding
        variable of the agency specified in `wmo_agency` and/or `usa_agency`. If
        still missing, the other agencies are checked in order of *agency_pref* to
        see if any more non-missing values are available.

        :Input:
         - *path* (string) Path to the file to be read.
         - *sid* (string, optional) IBTrACS-supplied unique track identifier.
             Either *sid* OR *storm_name* and *year* must not be None.
         - *storm_name* (string, optional) name of storm of interest
             (NAME field in IBTrACS). Either *sid* OR *storm_name* and
             *year* must not be None.
         - *year* (int, optional) year of storm of interest.
             Either *sid* OR *storm_name* and *year* must not be None.
         - *start_date* (:py:class:`datetime.datetime`, optional) If storm is not
             named, will find closest unnamed storm to this start date. Only
             used for unnamed storms when specifying *storm_name* and *year*
             does not uniquely identify storm.
         - *agency_pref* (list, optional) Preference order to use if `wmo_\*` variable
             is missing and `wmo_agency` and `usa_agency` are also missing.

        :Raises:
         - *ValueError* If the method cannot find the matching storm then a
             value error is risen.
        """

        # imports that you don't need for other read functions
        try:
            import xarray as xr
        except ImportError as e:
            print("IBTrACS currently requires xarray to work.")
            raise e

        # only allow one method for specifying storms
        if (sid is not None) and ((storm_name is not None) or (year is not None)):
            raise ValueError("Cannot specify both *sid* and *storm_name* or *year*.")

        with xr.open_dataset(path) as ds:

            # match on sid
            if sid is not None:
                match = ds.sid == sid.encode()
            # or match on storm_name and year
            else:
                storm_name = storm_name.upper()
                # in case storm is unnamed
                if storm_name.upper() in ["UNNAMED", "NO-NAME"]:
                    storm_name = "NOT_NAMED"
                storm_match = ds.name == storm_name.encode()
                year_match = (ds.time.dt.year == year).any(dim="date_time")
                match = storm_match & year_match
            ds = ds.sel(storm=match).squeeze()

            # occurs if we have 0 or >1 matching storms
            if "storm" in ds.dims.keys():
                if ds.storm.shape[0] == 0:
                    raise ValueError("Storm/year not found in provided file")
                else:
                    # see if a date was provided for multiple unnamed storms
                    assert start_date is not None, ValueError(
                        "Multiple storms identified and no start_date specified."
                    )

                    start_times = ds.time.isel(date_time=0)
                    start_date = numpy.datetime64(start_date)

                    # find storm with start date closest to provided
                    storm_ix = abs(start_times - start_date).argmin()
                    ds = ds.isel(storm=storm_ix).squeeze()
                    assert "storm" not in ds.dims.keys()

            # cut down dataset to only non-null times
            valid_t = ds.time.notnull()
            if valid_t.sum() == 0:
                raise ValueError("No valid wind speeds found for this storm.")
            ds = ds.sel(date_time=valid_t)

            # list of the agencies that correspond to 'usa_*' variables
            usa_agencies = [
                b"atcf",
                b"hurdat_atl",
                b"hurdat_epa",
                b"jtwc_ep",
                b"nhc_working_bt",
                b"tcvightals",
                b"tcvitals",
            ]

            ## Create mapping from wmo_ or usa_agency
            ## to the appropriate variable
            agency_map = {b"": agency_pref.index("wmo")}
            # account for multiple usa agencies
            for a in usa_agencies:
                agency_map[a] = agency_pref.index("usa")
            # map all other agencies to themselves
            for i in [a for a in agency_pref if a not in ["wmo", "usa"]]:
                agency_map[i.encode("utf-8")] = agency_pref.index(i)

            # fill in usa as provider if usa_agency is
            # non-null when wmo_agency is null
            provider = ds.wmo_agency.where(ds.wmo_agency != b"", ds.usa_agency)

            # get index into from agency that is wmo_provider
            def map_val_to_ix(a):
                def inner(x):
                    return agency_map[x]

                return xr.apply_ufunc(inner, a, vectorize=True)

            pref_agency_ix = map_val_to_ix(provider)

            ## GET MAX WIND SPEED and PRES
            pref_vals = {}
            for v in ["wind", "pres"]:
                all_vals = ds[["{}_{}".format(i, v) for i in agency_pref]].to_array(
                    dim="agency"
                )

                # get wmo value
                val_pref = ds["wmo_" + v]

                # fill this value in as a second-best
                pref_2 = all_vals.isel(agency=pref_agency_ix)
                val_pref = val_pref.fillna(pref_2)

                # now use the agency_pref order to fill in
                # any remaining values as third best
                best_ix = all_vals.notnull().argmax(dim="agency")
                pref_3 = all_vals.isel(agency=best_ix)
                val_pref = val_pref.fillna(pref_3)

                # add to dict
                pref_vals[v] = val_pref

            ## THESE CANNOT BE MISSING SO DROP
            ## IF EITHER MISSING
            valid = pref_vals["wind"].notnull() & pref_vals["pres"].notnull()
            if not valid.any():
                raise NoDataError(missing_necessary_data_warning_str)
            ds = ds.sel(date_time=valid)
            for i in ["wind", "pres"]:
                pref_vals[i] = pref_vals[i].sel(date_time=valid)

            ## GET RMW and ROCI
            ## (these can be missing)
            for r in ["rmw", "roci"]:
                order = [
                    "{}_{}".format(i, r)
                    for i in agency_pref
                    if "{}_{}".format(i, r) in ds.data_vars.keys()
                ]
                vals = ds[order].to_array(dim="agency")
                best_ix = vals.notnull().argmax(dim="agency")
                val_pref = vals.isel(agency=best_ix)
                pref_vals[r] = val_pref

            ## CONVERT TO GEOCLAW FORMAT

            # assign basin to be the basin where track originates
            # in case track moves across basins
            self.basin = ds.basin.values[0].astype(str)
            self.name = ds.name.astype(str).item()
            self.ID = ds.sid.astype(str).item()

            # convert datetime64 to datetime.datetime
            self.t = []
            for d in ds.time:
                t = d.dt
                self.t.append(
                    datetime.datetime(
                        t.year, t.month, t.day, t.hour, t.minute, t.second
                    )
                )

            ## events
            self.event = ds.usa_record.values.astype(str)

            ## time offset
            if (self.event == "L").any():
                # if landfall, use last landfall
                self.time_offset = numpy.array(self.t)[self.event == "L"][-1]
            else:
                # if no landfall, use last time of storm
                self.time_offset = self.t[-1]

            # Classification, note that this is not the category of the storm
            self.classification = ds.usa_status.values
            self.eye_location = numpy.array([ds.lon, ds.lat]).T

            # Intensity information - for now, including only common, basic intensity
            # info.
            # TODO: add more detailed info for storms that have it
            self.max_wind_speed = (
                units.convert(pref_vals["wind"], "knots", "m/s")
                .where(pref_vals["wind"].notnull(), -1)
                .values
            )
            self.central_pressure = (
                units.convert(pref_vals["pres"], "mbar", "Pa")
                .where(pref_vals["pres"].notnull(), -1)
                .values
            )
            self.max_wind_radius = (
                units.convert(pref_vals["rmw"], "nmi", "m")
                .where(pref_vals["rmw"].notnull(), -1)
                .values
            )
            self.storm_radius = (
                units.convert(pref_vals["roci"], "nmi", "m")
                .where(pref_vals["roci"].notnull(), -1)
                .values
            )

            # warn if you have missing vals for RMW or ROCI
            if (self.max_wind_radius.max()) == -1 or (self.storm_radius.max() == -1):
                warnings.warn(missing_data_warning_str)

    def read_ibtracs_processed(self, path, sid, start_date=None):
        r"""Read in CIL-processed IBTrACS formatted storm file

        This reads in a CIL-processed version of the IBTrACS v4 data.

        :Input:
         - *path* (string) Path to the file to be read.
         - *sid* (string, optional) IBTrACS-supplied unique track identifier.

        :Raises:
         - *ValueError* If the method cannot find the matching storm then a
             value error is risen.
        """

        import xarray as xr

        engine, backend_kwargs = _set_engine_kwargs(path)
        with xr.open_dataset(path, engine=engine, backend_kwargs=backend_kwargs) as ds:

            # match on sid
            ds = ds.sel(storm=ds.sid == sid).squeeze()

            # occurs if we have 0 or >1 matching storms
            if "storm" in ds.dims.keys():
                if ds.storm.shape[0] == 0:
                    raise ValueError("SID not found in provided file")
                else:
                    # see if a date was provided for multiple unnamed storms
                    assert start_date is not None, ValueError(
                        "Multiple storms identified and no start_date specified."
                    )

                    start_times = ds.time.isel(time=0)
                    start_date = numpy.datetime64(start_date)

                    # find storm with start date closest to provided
                    storm_ix = abs(start_times - start_date).argmin()
                    ds = ds.isel(storm=storm_ix).squeeze()
                    assert "storm" not in ds.dims.keys()

            # cut down dataset to only non-null times
            valid_t = ds.time.notnull()
            if valid_t.sum() == 0:
                raise ValueError("No valid wind speeds found for this storm.")
            ds = ds.sel(time=valid_t)

            ## THESE CANNOT BE MISSING SO DROP
            ## IF EITHER MISSING
            valid = ds["v_total"].notnull() & ds["pstore"].notnull()
            if not valid.any():
                raise NoDataError(missing_necessary_data_warning_str)
            ds = ds.sel(time=valid)

            # fill in RMW
            ds["rmstore"] = ds.rmstore.fillna(ds.rmstore_estimated)

            ## CONVERT TO GEOCLAW FORMAT

            # assign basin to be the basin where track originates
            # in case track moves across basins
            self.basin = "NOT_SET"
            self.name = ds.name.item()
            self.ID = ds.sid.item()

            # convert datetime64 to datetime.datetime
            self.t = []
            years = ds.datetime.dt.year.values
            months = ds.datetime.dt.month.values
            days = ds.datetime.dt.day.values
            hours = ds.datetime.dt.hour.values
            minutes = ds.datetime.dt.minute.values
            seconds = ds.datetime.dt.second.values
            for dx in range(len(ds.datetime)):
                self.t.append(
                    datetime.datetime(
                        years[dx],
                        months[dx],
                        days[dx],
                        hours[dx],
                        minutes[dx],
                        seconds[dx],
                    )
                )

            ## set landfall events
            self.event = numpy.array([""] * len(ds.datetime))
            landfalls = (ds.dist2land <= 0) & (ds.dist2land.shift(time=1) > 0)

            for i in range(landfalls.sum().item()):
                ix = landfalls.argmax().item()
                self.event[landfalls.argmax().item()] = "L"
                landfalls[ix] = False

            ## time offset
            if (self.event == "L").any():
                # if landfall, use last landfall
                self.time_offset = numpy.array(self.t)[self.event == "L"][-1]
            else:
                # if no landfall, use last time of storm
                self.time_offset = self.t[-1]

            # Classification, note that this is not the category of the storm
            self.classification = ["NOT_SET"] * len(self.event)
            self.eye_location = numpy.array([ds.longstore, ds.latstore]).T

            # Intensity information - for now, including only common, basic intensity
            # info.
            # TODO: add more detailed info for storms that have it

            self.max_wind_speed = ds.v_total.where(ds.v_total.notnull(), -1).values
            self.central_pressure = (
                units.convert(ds.pstore, "hPa", "Pa")
                .where(ds.pstore.notnull(), -1)
                .values
            )
            self.max_wind_radius = (
                units.convert(ds.rmstore, "km", "m")
                .where(ds.rmstore.notnull(), -1)
                .values
            )
            self.storm_radius = (
                units.convert(ds.storm_radius, "km", "m")
                .where(ds.storm_radius.notnull(), -1)
                .values
            )

            # warn if you have missing vals for RMW or ROCI
            if (self.max_wind_radius.max()) == -1 or (self.storm_radius.max() == -1):
                warnings.warn(missing_data_warning_str)

    def read_emanuel(self, path, storm_index, ensemble=None, verbose=False):
        r"""Read in Kerry Emanuel's storm file
        This reads in the netcdf-formatted tracks from Kerry Emanuel.
        Correspondence September 2018.The model, scenario, time period, and storm index
        must be found within the filename. e.g. ``ccsm4_rcp85_2007_2025_0``,
        ``hadgem5_rcp45_2035_2045_10``. ``model_scenario_period`` is equivalent to
        filename.

        Assumes these variables exist in Emanuel dataset:
           datetime
           longstore
           latstore
           rmstore (central max wind radius)
           pstore (central pressure)
           v_total

        :Input:
        - *path* (string) Path to the zarr store to be read.
        - *storm_index* (int) Integer index of storm to read
        - *ensemble* (int, optional) If there are multiple ensemble members created
            for each track, the index of the member that you would like to model
            must be specified.
        - *verbose* (bool) Unused but needed for consistency in function signature

        :Raises:
        - ImportError if xarray not found
        - KeyError if provided storm name is not found in
        given file (assumes path is correct)
        """

        with xr.open_zarr(path, drop_variables=["time"], chunks=None) as ds:
            try:
                storm = ds.sel(storm=storm_index, drop=True)
            except KeyError as e:
                print("Provided storm name/index not found in " "the file.")
                raise e

            # make sure seed index is specified if exists
            if "ensemble" in ds.dims:
                assert isinstance(ensemble, int), (
                    "If ``ensemble`` is a dimension in input file, must supply an "
                    f"integer ``ensemble`` kwarg value. You supplied {ensemble}"
                )
                storm = storm.sel(ensemble=ensemble, drop=True)

            # drop NaT vals
            storm = storm.sel(time=storm.v_total.notnull())

            # make sure we don't have additional dimensions we forgot to collapse over
            assert storm.rmstore.ndim == 1, storm.rmstore.dims

            # set time
            # convert from numpy to python datetime
            # self.t is a list, as opposed to numpy array
            self.t = pd.to_datetime(storm.datetime).to_pydatetime().tolist()

            # eye location (n by n)
            self.eye_location = numpy.vstack(
                [storm.longstore.values, storm.latstore.values]
            ).T

            # max wind speed (m/s)
            # array of single value
            self.max_wind_speed = storm.v_total.values

            # 'The radius (km) of maximum circular wind
            # along each track' -> convert to m
            self.max_wind_radius = units.convert(storm.rmstore, "km", "m").values

            # central pressure (Pascal)
            self.central_pressure = units.convert(storm.pstore, "hPa", "Pa").values

            # outer storm radius
            self.storm_radius = units.convert(storm.storm_radius, "km", "m").values

            # storm name
            self.name = storm.sid.item()
            self.ID = self.name

            # attributes not available
            #############
            # proper way is to use shapely / us shapefile to find
            # the timesteps at which given storm makes landfall ('L' event)
            # this is not necessary for geoclaw. so instead we are
            # populating event with array of empty strings
            # length
            num_timesteps = len(storm["datetime"])
            self.event = numpy.empty(num_timesteps, dtype=str)
            self.classification = numpy.empty(num_timesteps, dtype=str)

            # use last timestep (recommended by IB)
            self.time_offset = self.t[-1]

    def read_jma(self, path, verbose=False):
        r"""Read in JMA formatted storm file

        Note that only files that contain one storm are currently supported.

        For more details on the JMA format and getting data see

        http://www.jma.go.jp/jma/jma-eng/jma-center/rsmc-hp-pub-eg/Besttracks/e_format_bst.html

        :Input:
         - *path* (string) Path to the file to be read.
         - *verbose* (bool) Output more info regarding reading.

        :Raises:
         - *ValueError* If the method cannot find the name/year matching the
           storm or they are not provided when *single_storm == False* then a
           value error is risen.
        """

        data_block = []
        with open(path, "r") as JMA_file:
            # Extract header
            data = JMA_file.readline()
            self.ID = data[6:10]
            num_lines = int(data[12:14])
            self.name = data[30:51].strip()

            data_block = JMA_file.readlines()
        assert num_lines == len(data_block)

        # Parse data block
        self.t = []
        self.event = numpy.empty(num_lines, dtype=str)
        self.classification = numpy.empty(num_lines, dtype=str)
        self.eye_location = numpy.empty((num_lines, 2))
        self.max_wind_speed = numpy.empty(num_lines)
        self.central_pressure = numpy.empty(num_lines)
        self.max_wind_radius = numpy.empty(num_lines)
        self.storm_radius = numpy.empty(num_lines)
        for (i, line) in enumerate(data_block):
            if len(line) == 0:
                break
            data = [value.strip() for value in line.split()]

            # Create time
            self.t.append(
                datetime.datetime(
                    int(data[0][:2]),
                    int(data[0][2:4]),
                    int(data[0][4:6]),
                    int(data[0][6:]),
                )
            )

            # Classification, note that this is not the category of the storm
            self.classification[i] = int(data[1])

            # Parse eye location - Always N latitude and E longitude
            self.eye_location[i, 0] = float(data[4]) / 10.0
            self.eye_location[i, 1] = float(data[3]) / 10.0

            # Intensity information - current the radii are not directly given
            # Available data includes max/min of radius of winds of 50 and
            # 30 kts instead
            self.central_pressure[i] = units.convert(float(data[5]), "hPa", "Pa")
            self.max_wind_speed[i] = units.convert(float(data[6]), "knots", "m/s")
            warnings.warn(missing_data_warning_str)
            self.max_wind_radius[i] = -1
            self.storm_radius[i] = -1

    def read_imd(self, path, verbose=False):
        r"""Extract relevant hurricane data from IMD file
            and update storm fields with proper values.

        :Input:
         - *path* (string) Path to the file to be read.

        Return ValueError if format incorrect or if file not IMD.
        """
        raise NotImplementedError(
            (
                "Reading in IMD files is not ",
                "implemented yet but is planned for a ",
                "future release.",
            )
        )

    def read_tcvitals(self, path, verbose=False):
        r"""Extract relevant hurricane data from TCVITALS file
            and update storm fields with proper values.

        :Input:
         - *path* (string) Path to the file to be read.
         - *verbose* (bool) Output more info regarding reading.

        """

        # read in TCVitals_file
        data_block = []
        with open(path, "r") as TCVitals_file:
            data = TCVitals_file.readlines()
            for line in data:
                line = line.split()
                line = [value.strip() for value in line]
                data_block.append(line)
        num_lines = len(data_block)

        # Parse data block - convert to correct units
        # Conversions:
        #  max_wind_radius  - convert from km to m - 1000.0
        #  Central_pressure - convert from mbar to Pa - 100.0
        #  Radius of last isobar contour - convert from km to m - 1000.0
        self.t = []
        self.classification = numpy.empty(num_lines, dtype=str)
        self.eye_location = numpy.empty((num_lines, 2))
        self.max_wind_speed = numpy.empty(num_lines)
        self.central_pressure = numpy.empty(num_lines)
        self.max_wind_radius = numpy.empty(num_lines)
        self.storm_radius = numpy.empty(num_lines)

        for (i, data) in enumerate(data_block):
            # End at an empty lines - skips lines at the bottom of a file
            if len(data) == 0:
                break

            # Grab data regarding basin and cyclone number if we are starting
            if i == 0:
                self.basin = TCVitals_Basins[data[1][2:]]
                self.ID = int(data[1][:2])

            # Create time
            self.t.append(
                datetime.datetime(
                    int(data[3][0:4]),
                    int(data[3][4:6]),
                    int(data[3][6:]),
                    int(data[4][:2]),
                )
            )

            # Parse eye location - longitude/latitude order
            if data[5][-1] == "N":
                self.eye_location[i, 1] = float(data[5][0:-1]) / 10.0
            else:
                self.eye_location[i, 1] = -float(data[5][0:-1]) / 10.0
            if data[6][-1] == "E":
                self.eye_location[i, 0] = float(data[6][0:-1]) / 10.0
            else:
                self.eye_location[i, 0] = -float(data[6][0:-1]) / 10.0

            # Intensity Information
            self.max_wind_speed[i] = float(data[12])
            self.central_pressure[i] = units.convert(float(data[9]), "mbar", "Pa")
            self.max_wind_radius[i] = units.convert(float(data[13]), "km", "m")
            self.storm_radius[i] = units.convert(float(data[11]), "km", "m")

    # =========================================================================
    # Write Routines
    def write(self, path, file_format="geoclaw", **kwargs):
        r"""Write out the storm data to *path* in format *file_format*

        :Input:
         - *path* (string) Path to data file.
         - *file_format* (string) Format of the data file.  See list of
           supported formats for a list of valid strings.  Defaults to
           "geoclaw".
         - *kwargs* (dict) Keyword dictionary for additional arguments that can
           be passed down to the appropriate write functions.  Please refer to
           the specific routine for a list of valid options.

        :Raises:
         - *ValueError* If the *file_format* requested does not match any of
           the available supported formats a *ValueError* is raised.
        """

        if file_format.lower() not in self._supported_formats.keys():
            raise ValueError("File format %s not available." % file_format)

        getattr(self, "write_%s" % file_format.lower())(path, **kwargs)

    def write_geoclaw(
        self, path, verbose=False, max_wind_radius_fill=None, storm_radius_fill=None
    ):
        r"""Write out a GeoClaw formatted storm file

        GeoClaw storm files are read in by the GeoClaw Fortran code.

        :Input:
         - *path* (string) Path to the file to be written.
         - *verbose* (bool) Print out additional information when writing.
         - *max_wind_radius_fill* (func) Function that can be used to fill in
           missing data for `max_wind_radius` values.  This defaults to simply
           setting the value to -1.  The function signature should be
           `max_wind_radius(t, storm)` where t is the time of the forecast and
           `storm` is the storm object.  Note that if this or `storm_radius`
           field remains -1 that this data line will be assumed to be redundant
           and not be written out.
         - *storm_radius_fill* (func) Function that can be used to fill in
           missing data for `storm_radius` values.  This defaults to simply
           setting the value to -1.  The function signature should be
           `storm_radius(t, storm)` where t is the time of the forecast and
           `storm` is the storm object.  Note that if this or `max_wind_radius`
           field remains -1 that this data line will be assumed to be redundant
           and not be written
        """

        def filler(t, storm):
            return -1

        if max_wind_radius_fill is None:
            max_wind_radius_fill = lambda t, storm: -1
        if storm_radius_fill is None:
            storm_radius_fill = lambda t, storm: -1

        # Create list for output
        # Leave this first line blank as we need to count the actual valid lines
        # that will be left in the file below
        num_casts = 0
        data_string = [""]
        if self.time_offset is None:
            # Use the first time in sequence if not provided
            self.time_offset = self.t[0]
        data_string.append("%s\n\n" % self.time_offset.isoformat())
        for n in range(len(self.t)):
            # Remove duplicate times
            if n > 0:
                if self.t[n] == self.t[n - 1]:
                    continue

            format_string = ("{:19,.8e} " * 7)[:-1] + "\n"
            data = []
            data.append((self.t[n] - self.time_offset).total_seconds())
            data.append(self.eye_location[n, 0])
            data.append(self.eye_location[n, 1])

            if self.max_wind_speed[n] == -1:
                continue
            data.append(self.max_wind_speed[n])

            # Allow custom function to set max wind radius if not
            # available
            if self.max_wind_radius[n] == -1:
                new_wind_radius = max_wind_radius_fill(self.t[n], self)
                if new_wind_radius == -1:
                    continue
                else:
                    data.append(new_wind_radius)
            else:
                data.append(self.max_wind_radius[n])

            if self.central_pressure[n] == -1:
                continue
            data.append(self.central_pressure[n])

            # Allow custom function to set storm radius if not available
            if self.storm_radius[n] == -1:
                new_storm_radius = storm_radius_fill(self.t[n], self)
                if new_storm_radius == -1:
                    continue
                else:
                    data.append(new_storm_radius)
            else:
                data.append(self.storm_radius[n])

            data_string.append(format_string.format(*data))
            num_casts += 1

        # Write to actual file now that we know exactly how many lines it will
        # contain
        try:
            # Update number of forecasts here
            data_string[0] = "%s\n" % num_casts
            with open(path, "w") as data_file:
                for data_line in data_string:
                    data_file.write(data_line)

        except Exception as e:
            # Remove possibly partially generated file if not successful
            if os.path.exists(path):
                os.remove(path)
            raise e

    def write_atcf(self, path, verbose=False):
        r"""Write out a ATCF formatted storm file

        :Input:
         - *path* (string) Path to the file to be written.
         - *verbose* (bool) Print out additional information when writing.
        """
        raise NotImplementedError(
            (
                "Writing out ATCF files is not implemented ",
                "yet but is planned for a future release.",
            )
        )
        try:
            with open(path, "w") as data_file:
                for n in range(len(self.t)):
                    data_file.write(
                        "".join(
                            (
                                ", " * 2,
                                "%s" % seconds2date(self.t[n]),
                                ", " * 4,
                                "%s" % (int(self.eye_location[n, 0] * 10.0)),
                                ", ",
                                "%s" % (int(self.eye_location[n, 1] * 10.0)),
                                ", ",
                                "%s" % self.max_wind_speed[n],
                                ", ",
                                "%s" % self.central_pressure[n],
                                ", ",
                                ", " * 8,
                                "%s" % self.storm_radius[n],
                                ", ",
                                "%s" % self.max_wind_radius[n],
                                ", " * 10,
                                "\n",
                            )
                        )
                    )
        except Exception as e:
            # Remove possiblly partially generated file if not successful
            if os.path.exists(path):
                os.remove(path)
            raise e

    def write_hurdat(self, path, verbose=False):
        r"""Write out a HURDAT formatted storm file

        :Input:
         - *path* (string) Path to the file to be written.
         - *verbose* (bool) Print out additional information when writing.
        """
        raise NotImplementedError(
            (
                "Writing out hurdat files is not ",
                "implemented yet but is planned for a ",
                "future release.",
            )
        )
        try:
            with open(path, "w") as data_file:
                data_file.write("%s %s %s" % ("Date", "Hurricane Name", "Indicator"))
                for n in range(self.t.shape[0]):

                    latitude = float(self.eye_location[n, 0])
                    longitude = float(self.eye_location[n, 1])

                    # Convert latitude to proper Hurdat format e.g 12.0N
                    if latitude > 0:
                        latitude = str(numpy.abs(latitude)) + "N"
                    else:
                        latitude = str(numpy.abs(latitude)) + "S"

                    # Convert longitude to proper Hurdat format e.g 12.0W
                    if longitude > 0:
                        longitude = str(numpy.abs(longitude)) + "E"
                    else:
                        longitude = str(numpy.abs(longitude)) + "W"

                    data_file.write(
                        "".join(
                            (
                                "%s" % self.seconds2date(self.t[n])[0:-2],
                                "%s00" % self.seconds2date(self.t[n])[-2:],
                                ", " * 3,
                                "%s" % (latitude),
                                ", ",
                                "%s" % (longitude),
                                ", ",
                                "%s" % self.max_wind_speed[n],
                                ", ",
                                "%s" % self.central_pressure[n],
                                ", ",
                                "%s" % self.storm_radius[n],
                                ", ",
                                "%s" % self.max_wind_radius[n],
                                ", " * 10,
                                "\n",
                            )
                        )
                    )
        except Exception as e:
            # Remove possiblly partially generated file if not successful
            if os.path.exists(path):
                os.remove(path)
            raise e

    def write_jma(self, path, verbose=False):
        r"""Write out a JMA formatted storm file

        :Input:
         - *path* (string) Path to the file to be written.
         - *verbose* (bool) Print out additional information when writing.
        """
        raise NotImplementedError(
            (
                "Writing out JMA files is not implemented ",
                "yet but is planned for a future release.",
            )
        )
        try:
            with open(path, "w") as data_file:
                for n in range(self.t.shape[0]):
                    data_file.write(
                        "".join(
                            (
                                "%s" % self.seconds2date(self.t[n]),
                                " " * 4,
                                "%s" % (int(self.eye_location[n, 0] * 10.0)),
                                ", ",
                                "%s" % (int(self.eye_location[n, 1] * 10.0)),
                                ", ",
                                "%s" % self.max_wind_speed[n],
                                ", ",
                                "%s" % self.central_pressure[n],
                                ", ",
                                ", " * 8,
                                "%s" % self.storm_radius[n],
                                ", ",
                                "%s" % self.max_wind_radius[n],
                                ", " * 10,
                                "\n",
                            )
                        )
                    )
        except Exception as e:
            # Remove possiblly partially generated file if not successful
            if os.path.exists(path):
                os.remove(path)
            raise e

    def write_imd(self, path, verbose=False):
        r"""Write out an IMD formatted storm file

        :Input:
         - *path* (string) Path to the file to be written.
         - *verbose* (bool) Print out additional information when writing.
        """
        raise NotImplementedError(
            (
                "Writing out IMD files is not implemented ",
                "yet but is planned for a future release.",
            )
        )

    def write_tcvitals(self, path, verbose=False):
        r"""Write out an TCVITALS formatted storm file

        :Input:
         - *path* (string) Path to the file to be written.
         - *verbose* (bool) Print out additional information when writing.
        """

        raise NotImplementedError(
            (
                "Writing in TCVITALS files is not",
                "implemented yet but is planned for a ",
                "future release.",
            )
        )

    # =========================================================================
    # Other Useful Routines
<<<<<<< HEAD
    def plot(
        self,
        axes=None,
        intensity=False,
        limits=None,
        track_color="red",
        category_color=None,
        categorization="NHC",
        plot_package=None,
    ):
        r"""Plot the track and optionally the intensity of the storm

        Easily plot the track and intensity of a storm using a mapping package.

        :Input:
         - *axes* (matplotlib.pyplot.axes) Axes to plot into.  Default is *None*
         - *intensity* (bool) Plot the intensity of storm along the track.
           Defaults to *False*.
         - *limits* (list) Limits of the plot specified.  Defaults to either
           using the plotting package's default or the max and min of the
           longitude and latitude of the storm track.
         - *track_color* (str) String or specification of plotting color to use
           for the track if *intensity* is not being plotted.
         - *category_color* (dict) Dictionary containing mapping between
           category numerical value and colors.  Defaults to [0, 5] -> ['red',
           'yellow', 'orange', 'green', 'blue', 'gray']
         - *categorization* (str) Type of categorization, defaults to *"NHC"*
         - *plot_package* (str) Package that will do the plotting.  Available
           packages include 'cartopy', 'basemap' and 'basic'.  Checks to see
           what packages are available if None is given.

        :Output:
         - (matplotlib.pyplot.axes) Axes object that was plotted into.
        """

        import matplotlib.pyplot as plt

        # No package given, check for what is available
        if plot_package is None:
            # Check for cartopy
            try:
                import cartopy

                plot_package = "cartopy"
            except ImportError as e:
                # Check for basemap
                try:
                    from mpl_toolkits.basemap import Basemap

                    plot_package = "basemap"
                except ImportError as e:
                    plot_package = "basic"
                else:
                    warnings.warn(
                        "The package basemap has been EoF and is"
                        + "not available in Python 3.x."
                    )

        # Create axes if not given
        if axes is None:
            fig = plt.figure()
            axes = fig.add_subplot(1, 1, 1)

        # Set limits to the plot
        if limits is not None:
            warnings.warn("Limits to the storm track plot are not implemented.")

        # Create category dictionary mapping
        if category_color is None:
            category_color = {
                5: "red",
                4: "yellow",
                3: "orange",
                2: "green",
                1: "blue",
                0: "gray",
            }
        category = self.category(categorization=categorization)

        # Cartopy plotting
        if plot_package.lower() is "cartopy":
            raise NotImplementedError("Cartopy plotting not yet implemented.")

        # Basemap plotting
        elif plot_package.lower() is "basemap":
            mapping = Basemap()
            longitude, latitude = mapping(
                self.eye_location[:, 0], self.eye_location[:, 1]
            )
            for i in range(len(longitude)):
                if intensity:
                    color = category_color[category[i]]
                else:
                    color = track_color
                mapping.plot(longitude[i : i + 2], latitude[i : i + 2], color=color)

            mapping.drawcoastlines()
            mapping.drawcountries()
            mapping.fillcontinents()

        # Basic plotting :-(
        else:
            longitude = self.eye_location[:, 0]
            latitude = self.eye_location[:, 1]
            for i in range(len(longitude)):
                if intensity:
                    color = category_color[category[i]]
                else:
                    color = track_color
                axes.plot(longitude[i : i + 2], latitude[i : i + 2], color=color)

            axes.set_xlabel("Longitude")
            axes.set_ylabel("Latitude")

        # TODO: Add colorbar for category color
        if intensity:
            pass

        return axes

=======
	
>>>>>>> 3cf1d319
    def category(self, categorization="NHC", cat_names=False):
        r"""Categorizes storm based on relevant storm data

        :Input:
         - *categorization* (string) Type of categorization to use.  Defaults
           to the National Hurricane Center "NHC".
         - *cat_names* (bool) If True returns the category name rather than a
           number.  Default to *False*.

        :Output:
         - (ndarray) Integer array of categories at each time point of the
           storm.
         - (list) Similar to the above but the name of the category as a
           *string*.  This is only returned if *car_names = True*.

        """

        # TODO:  Need to standardize on 1-minute (almost never available) or
        # 10-minute (widely available) - see
        # https://en.wikipedia.org/wiki/Tropical_cyclone#Major_basins_and_related_warning_centers

        if categorization.upper() == "BEAUFORT":
            # Beaufort scale below uses knots
            speeds = units.convert(self.max_wind_speed, "m/s", "knots")
            category = (
                numpy.zeros(speeds.shape)
                + (speeds >= 1) * (speeds < 4) * 1
                + (speeds >= 4) * (speeds < 7) * 2
                + (speeds >= 7) * (speeds < 11) * 3
                + (speeds >= 11) * (speeds < 17) * 4
                + (speeds >= 17) * (speeds < 22) * 5
                + (speeds >= 22) * (speeds < 28) * 6
                + (speeds >= 28) * (speeds < 34) * 7
                + (speeds >= 34) * (speeds < 41) * 8
                + (speeds >= 41) * (speeds < 48) * 9
                + (speeds >= 48) * (speeds < 56) * 10
                + (speeds >= 56) * (speeds < 64) * 11
                + (speeds >= 64) * 12
            )
            cat_map = {
                0: "Calm",
                1: "Light air",
                2: "Light breeze",
                3: "Gentle breeze",
                4: "Moderate breeze",
                5: "Fresh breeze",
                6: "Strong breeze",
                7: "High wind",
                8: "Gale",
                9: "Strong gale",
                10: "Whole gale",
                11: "Violent storm",
                12: "Hurricane",
            }

        elif categorization.upper() == "NHC":
            # TODO:  Change these to m/s (knots are how these are defined).
            # Definitely not in the correct format now
            # TODO:  Add TD and TS designations
            speeds = units.convert(self.max_wind_speed, "m/s", "knots")
            category = (
                numpy.zeros(speeds.shape)
                + (speeds < 30) * -1
                + (speeds >= 64) * (speeds < 83) * 1
                + (speeds >= 83) * (speeds < 96) * 2
                + (speeds >= 96) * (speeds < 113) * 3
                + (speeds >= 113) * (speeds < 135) * 4
                + (speeds >= 135) * 5
            )
            cat_map = {
                -1: "Tropical Depression",
                0: "Tropical Storm",
                1: "Category 1 Hurricane",
                2: "Category 2 Hurricane",
                3: "Category 3 Hurricane",
                4: "Category 4 Hurricane",
                5: "Category 5 Hurricane",
            }

        elif categorization.upper() == "JTWC":
            raise NotImplementedError("JTWC categorization not implemented.")
        elif categorization.upper() == "JMA":
            raise NotImplementedError("JMA categorization not implemented.")
        elif categorization.upper() == "IMD":
            raise NotImplementedError("IMD categorization not implemented.")
        elif categorization.upper() == "MF":
            raise NotImplementedError("MF categorization not implemented.")
        elif categorization.upper() == "BOM":
            raise NotImplementedError("BOM categorization not implemented.")
        else:
            raise ValueError("Categorization %s not available." % categorization)

        if cat_names:
            category_name = []
            for (i, cat) in enumerate(category):
                category_name.append(cat_map[cat])

            return category, category_name
        else:
            return category


# =============================================================================
# Model field construction - Models supported are
#  - Holland 1980 ('HOLLAND_1980') [1]
#  - Holland 2010 ('HOLLAND_2010') [2]
#  - Chavas, Lin, Emmanuel ('CLE_2015') [3]
# *TODO* - Add citations

# Dictionary of models.  Keys are function names, values are the proper name
# and a citation to the model
_supported_models = {
    "holland_1980": [
        "Holland 1980",
        "Holland, G. J. An Analytic Model of the Wind and Pressure Profiles in Hurricanes. Monthly Weather Review 108, 1212-1218 (1980).",
    ],
    "holland_2010": [
        "Holland 2010",
        "Holland, G. J., Belanger, J. I. & Fritz, A. A Revised Model for Radial Profiles of Hurricane Winds. Monthly Weather Review 138, 4393-4393 (2010).",
    ],
    "cle_2015": [
        "Chavas, Lin, Emmanuel 2015",
        "Chavas, D. R., Lin, N. & Emanuel, K. A Model for the Complete Radial Structure of the Tropical Cyclone Wind Field. Part I: Comparison with Observed Structure*. https://doi.org.ezproxy.cul.columbia.edu/10.1175/JAS-D-15-0014.1 72, 3647-3662 (2015).",
    ],
}


# In the case where the field is not rotationally symmetric then the r value
# defines the x and y axis extents.
def construct_fields(storm, r, t, model="holland_1980"):
    r""""""

    if model.lower() not in _supported_models.keys():
        raise ValueError("Model %s not available." % model)

    return getattr(sys.modules[__name__], model.lower())(storm, x, t)


# Specific implementations
def holland_1980(storm, r, t):
    r""""""
    raise NotImplementedError("Holland 1980 model has not been implemeted.")
    return None, None


def holland_2010(storm, r, t):
    r""""""
    raise NotImplementedError("Holland 2010 model has not been implemeted.")
    return None, None


def cle_2015(storm, r, t):
    r""""""
    raise NotImplementedError("CLE 2015 model has not been implemeted.")
    return None, None


# =============================================================================
# Radius fill functions
def fill_rad_w_other_source(t, storm_targ, storm_fill, var, interp_kwargs={}):
    r"""Fill in storm radius variable (*max_wind_radius* or \
    *storm_radius*) with values from another source. i.e.
    if you have missing radii in IBTrACS, you can fill with ATCF.
    This function will assume *storm_fill* has more non-missing
    values than *storm_targ* for this particular radius variable.
    Thus, it first attempts to interpolate the variable in *storm_fill*
    to the desired timestep. If that is missing, it tries to interpolate
    the non-missing values of the variable in *storm_targ*. If that
    also fails, it simply returns -1. The proper usage of this
    function is to wrap it such that you can pass a function
    with (*t*, *storm*) arguments to *max_wind_radius_fill* or
    *storm_radius_fill* when calling *write_geoclaw*.

    :Input:
    - *t* (:py:class:`datetime.datetime`) the time corresponding to
        a missing value of *max_wind_radius* or *storm_radius*
    - *storm_targ* (:py:class:`clawpack.geoclaw.storm.Storm`) storm
        that has missing values you want to fill
    - *storm_fill* (:py:class:`clawpack.geoclaw.storm.Storm`) storm
        that has non-missing values you want to use to fill *storm_targ*
    - *var* (str) Either 'max_wind_radius' or 'storm_radius'
    - *interp_kwargs* (dict) Additional keywords passed to scipy's
        interpolator.

    :Returns:
    - (float) value to use to fill this time point in *storm_targ*. -1
        if still missing after using *storm_fill* to fill.

    :Examples:

    .. code-block:: python

        >>> storm_ibtracs = Storm(file_format='IBTrACS', path='path_to_ibtracs.nc',
        ...     sid='2018300N26315')

        >>> storm_atcf = Storm(file_format='ATCF', path='path_to_atcf.dat')

        >>> def fill_mwr(t, storm):
        ...     return fill_rad_w_other_source(t, storm, storm_atcf, 'max_wind_radius')

        >>> storm_ibtracs.write(file_format = 'geoclaw',
        ...     path = 'out_path.storm',
        ...     max_wind_radius_fill = fill_mwr)
    """

    try:
        import xarray as xr
    except ImportError as e:
        print("fill_rad_w_other_source currently requires xarray to work.")
        raise e

    fill_da = xr.DataArray(
        getattr(storm_fill, var), coords={"t": getattr(storm_fill, "t")}, dims=("t",)
    )

    # convert -1 to nan
    fill_da = fill_da.where(fill_da > 0, numpy.nan)

    # if not all missing, try using storm_fill to fill
    if fill_da.notnull().any():

        # remove duplicates
        fill_da = fill_da.groupby("t").first()

        # remove NaNs
        fill_da = fill_da.dropna("t")

        # interpolate to point
        fill_interp = fill_da.interp(t=[t], kwargs=interp_kwargs).item()

        # try replacing with storm_fill
        # (assuming atcf has more data points than ibtracs)
        if not numpy.isnan(fill_interp):
            return fill_interp

    # next, try just interpolating other ibtracs values
    targ_da = xr.DataArray(
        getattr(storm_targ, var), coords={"t": getattr(storm_targ, "t")}, dims=("t",)
    )
    targ_da = targ_da.where(targ_da > 0, numpy.nan)
    if targ_da.notnull().any():
        targ_da = targ_da.groupby("t").first()
        targ_da = targ_da.dropna("t")
        targ_interp = targ_da.interp(t=[t], kwargs=interp_kwargs).item()
        if not numpy.isnan(targ_interp):
            return targ_interp

    # if nothing worked, return the missing value (-1)
    return -1


# =============================================================================
# Utility functions
def available_formats():
    r"""Construct a string suitable for listing available storm file formats."""
    output = "Available Formats: (Function, Name, Citation)\n"
    for (model, values) in Storm._supported_formats.items():
        output = "".join((output, "%s: %s %s\n" % (values[0], model, values[1])))
    return output


def available_models():
    r"""Construct a string suitable for listing available storm models."""
    output = "Function, Name, Citation\n"
    for (model, values) in _supported_models.items():
        output = "".join((output, "%s: %s %s\n" % (values[0], model, values[1])))
    return output


def make_multi_structure(path):
    r"""Create a dictionary of Storm objects for ATCF files with multiple storm tracks in them"""
    with open(path, "r") as f:
        lines = f.readlines()
        curTime = "test"
        curTrack = "test"
        os.mkdir("Clipped_ATCFs")
        stormDict = {}
        for line in lines:
            lineArr = line.split(", ")
            if curTime in lineArr[2]:
                if curTrack in lineArr[4]:
                    fileWrite.writelines(line)
                else:
                    fileWrite.close()
                    stormDict[curTime].update(
                        {
                            curTrack: Storm(
                                path=os.path.join(
                                    os.path.expandvars(os.getcwd()),
                                    "Clipped_ATCFs",
                                    curTime,
                                    curTrack,
                                ),
                                file_format="ATCF",
                            )
                        }
                    )
                    curTrack = lineArr[4]
                    fileWrite = open("Clipped_ATCFs/" + curTime + "/" + curTrack, "w")
                    fileWrite.writelines(line)
            else:
                if curTime != "test":
                    fileWrite.close()
                    stormDict[curTime].update(
                        {
                            curTrack: Storm(
                                path=os.path.join(
                                    os.path.expandvars(os.getcwd()),
                                    "Clipped_ATCFs",
                                    curTime,
                                    curTrack,
                                ),
                                file_format="ATCF",
                            )
                        }
                    )
                curTime = lineArr[2]
                curTrack = lineArr[4]
                stormDict[curTime] = {}
                os.mkdir("Clipped_ATCFs/" + curTime)
                fileWrite = open("Clipped_ATCFs/" + curTime + "/" + curTrack, "w")
                fileWrite.writelines(line)
    return stormDict


def _set_engine_kwargs(path):
    if isinstance(path, FSMap) or Path(path).suffix == ".zarr":
        return "zarr", {"consolidated": True}
    elif Path(path).suffix == ".nc":
        return "netcdf4", {}
    raise ValueError(f"Cannot open {Path(path).suffix} file")


if __name__ == "__main__":

    parser = argparse.ArgumentParser()

    # Positional argument
    parser.add_argument("path", help="Path to storm file to be read in")

    # Optional arguments
    parser.add_argument(
        "-f",
        "--from",
        default="atcf",
        dest="input_format",
        help="Format to convert from, defaults to 'atcf'",
    )
    parser.add_argument(
        "-o",
        "--output",
        default="geoclaw.storm",
        dest="output_path",
        help="Output path, default to 'geoclaw.storm'",
    )
    parser.add_argument(
        "-t",
        "--to",
        default="geoclaw",
        dest="output_format",
        help="Format to convert to, defaults to 'geoclaw'",
    )
    parser.add_argument(
        "-v", "--verbose", help="Increase verbosity of output", action="store_true"
    )

    args = parser.parse_args()
    input_storm = Storm(args.path, file_format=args.input_format, verbose=args.verbose)
    input_storm.write(
        args.output_path, file_format=args.output_format, verbose=args.verbose
    )<|MERGE_RESOLUTION|>--- conflicted
+++ resolved
@@ -42,13 +42,12 @@
 import warnings
 from pathlib import Path
 
+import clawpack.geoclaw.units as units
 import numpy
 import pandas as pd
 import xarray as xr
 from fsspec import FSMap
 from six.moves import range
-
-import clawpack.geoclaw.units as units
 
 # =============================================================================
 #  Common acronyms across formats
@@ -558,7 +557,7 @@
         self.max_wind_radius = numpy.empty(num_lines)
         self.storm_radius = numpy.empty(num_lines)
 
-        for (i, line) in enumerate(data_block):
+        for i, line in enumerate(data_block):
             if len(line) == 0:
                 break
             data = [value.strip() for value in line.split(",")]
@@ -672,7 +671,6 @@
             raise ValueError("Cannot specify both *sid* and *storm_name* or *year*.")
 
         with xr.open_dataset(path) as ds:
-
             # match on sid
             if sid is not None:
                 match = ds.sid == sid.encode()
@@ -869,7 +867,6 @@
 
         engine, backend_kwargs = _set_engine_kwargs(path)
         with xr.open_dataset(path, engine=engine, backend_kwargs=backend_kwargs) as ds:
-
             # match on sid
             ds = ds.sel(storm=ds.sid == sid).squeeze()
 
@@ -1113,7 +1110,7 @@
         self.central_pressure = numpy.empty(num_lines)
         self.max_wind_radius = numpy.empty(num_lines)
         self.storm_radius = numpy.empty(num_lines)
-        for (i, line) in enumerate(data_block):
+        for i, line in enumerate(data_block):
             if len(line) == 0:
                 break
             data = [value.strip() for value in line.split()]
@@ -1194,7 +1191,7 @@
         self.max_wind_radius = numpy.empty(num_lines)
         self.storm_radius = numpy.empty(num_lines)
 
-        for (i, data) in enumerate(data_block):
+        for i, data in enumerate(data_block):
             # End at an empty lines - skips lines at the bottom of a file
             if len(data) == 0:
                 break
@@ -1419,7 +1416,6 @@
             with open(path, "w") as data_file:
                 data_file.write("%s %s %s" % ("Date", "Hurricane Name", "Indicator"))
                 for n in range(self.t.shape[0]):
-
                     latitude = float(self.eye_location[n, 0])
                     longitude = float(self.eye_location[n, 1])
 
@@ -1539,130 +1535,7 @@
 
     # =========================================================================
     # Other Useful Routines
-<<<<<<< HEAD
-    def plot(
-        self,
-        axes=None,
-        intensity=False,
-        limits=None,
-        track_color="red",
-        category_color=None,
-        categorization="NHC",
-        plot_package=None,
-    ):
-        r"""Plot the track and optionally the intensity of the storm
-
-        Easily plot the track and intensity of a storm using a mapping package.
-
-        :Input:
-         - *axes* (matplotlib.pyplot.axes) Axes to plot into.  Default is *None*
-         - *intensity* (bool) Plot the intensity of storm along the track.
-           Defaults to *False*.
-         - *limits* (list) Limits of the plot specified.  Defaults to either
-           using the plotting package's default or the max and min of the
-           longitude and latitude of the storm track.
-         - *track_color* (str) String or specification of plotting color to use
-           for the track if *intensity* is not being plotted.
-         - *category_color* (dict) Dictionary containing mapping between
-           category numerical value and colors.  Defaults to [0, 5] -> ['red',
-           'yellow', 'orange', 'green', 'blue', 'gray']
-         - *categorization* (str) Type of categorization, defaults to *"NHC"*
-         - *plot_package* (str) Package that will do the plotting.  Available
-           packages include 'cartopy', 'basemap' and 'basic'.  Checks to see
-           what packages are available if None is given.
-
-        :Output:
-         - (matplotlib.pyplot.axes) Axes object that was plotted into.
-        """
-
-        import matplotlib.pyplot as plt
-
-        # No package given, check for what is available
-        if plot_package is None:
-            # Check for cartopy
-            try:
-                import cartopy
-
-                plot_package = "cartopy"
-            except ImportError as e:
-                # Check for basemap
-                try:
-                    from mpl_toolkits.basemap import Basemap
-
-                    plot_package = "basemap"
-                except ImportError as e:
-                    plot_package = "basic"
-                else:
-                    warnings.warn(
-                        "The package basemap has been EoF and is"
-                        + "not available in Python 3.x."
-                    )
-
-        # Create axes if not given
-        if axes is None:
-            fig = plt.figure()
-            axes = fig.add_subplot(1, 1, 1)
-
-        # Set limits to the plot
-        if limits is not None:
-            warnings.warn("Limits to the storm track plot are not implemented.")
-
-        # Create category dictionary mapping
-        if category_color is None:
-            category_color = {
-                5: "red",
-                4: "yellow",
-                3: "orange",
-                2: "green",
-                1: "blue",
-                0: "gray",
-            }
-        category = self.category(categorization=categorization)
-
-        # Cartopy plotting
-        if plot_package.lower() is "cartopy":
-            raise NotImplementedError("Cartopy plotting not yet implemented.")
-
-        # Basemap plotting
-        elif plot_package.lower() is "basemap":
-            mapping = Basemap()
-            longitude, latitude = mapping(
-                self.eye_location[:, 0], self.eye_location[:, 1]
-            )
-            for i in range(len(longitude)):
-                if intensity:
-                    color = category_color[category[i]]
-                else:
-                    color = track_color
-                mapping.plot(longitude[i : i + 2], latitude[i : i + 2], color=color)
-
-            mapping.drawcoastlines()
-            mapping.drawcountries()
-            mapping.fillcontinents()
-
-        # Basic plotting :-(
-        else:
-            longitude = self.eye_location[:, 0]
-            latitude = self.eye_location[:, 1]
-            for i in range(len(longitude)):
-                if intensity:
-                    color = category_color[category[i]]
-                else:
-                    color = track_color
-                axes.plot(longitude[i : i + 2], latitude[i : i + 2], color=color)
-
-            axes.set_xlabel("Longitude")
-            axes.set_ylabel("Latitude")
-
-        # TODO: Add colorbar for category color
-        if intensity:
-            pass
-
-        return axes
-
-=======
-	
->>>>>>> 3cf1d319
+
     def category(self, categorization="NHC", cat_names=False):
         r"""Categorizes storm based on relevant storm data
 
@@ -1757,7 +1630,7 @@
 
         if cat_names:
             category_name = []
-            for (i, cat) in enumerate(category):
+            for i, cat in enumerate(category):
                 category_name.append(cat_map[cat])
 
             return category, category_name
@@ -1883,7 +1756,6 @@
 
     # if not all missing, try using storm_fill to fill
     if fill_da.notnull().any():
-
         # remove duplicates
         fill_da = fill_da.groupby("t").first()
 
@@ -1919,7 +1791,7 @@
 def available_formats():
     r"""Construct a string suitable for listing available storm file formats."""
     output = "Available Formats: (Function, Name, Citation)\n"
-    for (model, values) in Storm._supported_formats.items():
+    for model, values in Storm._supported_formats.items():
         output = "".join((output, "%s: %s %s\n" % (values[0], model, values[1])))
     return output
 
@@ -1927,7 +1799,7 @@
 def available_models():
     r"""Construct a string suitable for listing available storm models."""
     output = "Function, Name, Citation\n"
-    for (model, values) in _supported_models.items():
+    for model, values in _supported_models.items():
         output = "".join((output, "%s: %s %s\n" % (values[0], model, values[1])))
     return output
 
@@ -1997,7 +1869,6 @@
 
 
 if __name__ == "__main__":
-
     parser = argparse.ArgumentParser()
 
     # Positional argument
