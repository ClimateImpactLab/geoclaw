--- conflicted
+++ resolved
@@ -11,9 +11,6 @@
 #                     http://www.opensource.org/licenses/
 # ==============================================================================
 
-<<<<<<< HEAD
-from __future__ import absolute_import, print_function
-=======
 from __future__ import absolute_import
 from __future__ import print_function
 
@@ -24,24 +21,11 @@
 import matplotlib.colors as colors
 import matplotlib.lines as mlines
 import pandas
->>>>>>> 06315b92
-
-import warnings
-
-import clawpack.geoclaw.data as geodata
+
 import clawpack.visclaw.colormaps as colormaps
 import clawpack.visclaw.gaugetools as gaugetools
 import clawpack.visclaw.geoplot as geoplot
-<<<<<<< HEAD
-import matplotlib.colors as colors
-import matplotlib.lines as mlines
-import matplotlib.pyplot as plt
-import numpy as np
-import pandas
-
-=======
 import clawpack.geoclaw.data as geodata
->>>>>>> 06315b92
 # import clawpack.geoclaw.surge.storm
 
 # TODO:  Assign these based on data files
@@ -61,10 +45,6 @@
 
 surge_data = geodata.SurgeData()
 
-<<<<<<< HEAD
-
-=======
->>>>>>> 06315b92
 # ==============================
 #  Track Plotting Functionality
 # ==============================
@@ -94,14 +74,8 @@
 
             # Check to make sure that this fixed the problem
             if self._data.shape[0] < frame + 1:
-<<<<<<< HEAD
-                warnings.warn(
-                    f" *** WARNING *** Could not find track data", " for frame {frame}."
-                )
-=======
                 warnings.warn(f" *** WARNING *** Could not find track data",
                                " for frame {frame}.")
->>>>>>> 06315b92
                 return None, None, None
 
         return self._data[frame, 1:]
@@ -123,21 +97,6 @@
 
 def gauge_dry_regions(cd, dry_tolerance=1e-16):
     """Masked array of zeros where gauge is dry."""
-    return np.ma.masked_where(
-        np.abs(cd.gaugesoln.q[0, :]) > dry_tolerance,
-        np.zeros(cd.gaugesoln.q[0, :].shape),
-    )
-
-
-<<<<<<< HEAD
-def gauge_surface(cd, dry_tolerance=1e-16):
-    """Sea surface at gauge masked when dry."""
-    return np.ma.masked_where(
-        np.abs(cd.gaugesoln.q[0, :]) < dry_tolerance, cd.gaugesoln.q[3, :]
-    )
-=======
-def gauge_dry_regions(cd, dry_tolerance=1e-16):
-    """Masked array of zeros where gauge is dry."""
     return np.ma.masked_where(np.abs(cd.gaugesoln.q[0, :]) > dry_tolerance,
                               np.zeros(cd.gaugesoln.q[0, :].shape))
 
@@ -146,7 +105,6 @@
     """Sea surface at gauge masked when dry."""
     return np.ma.masked_where(np.abs(cd.gaugesoln.q[0, :]) < dry_tolerance,
                               cd.gaugesoln.q[3, :])
->>>>>>> 06315b92
 
 
 def plot_landfall_gauge(gauge, axes, landfall=0.0, style="b", kwargs={}):
@@ -195,15 +153,6 @@
         days = int(t)
         hours = (t - int(t)) * 24.0
 
-<<<<<<< HEAD
-    title = current_data.plotaxes.title
-    plt.title("%s at day %3i, hour %2.1f" % (title, days, hours))
-
-
-def surge_afteraxes(
-    current_data, track, land_fall=0.0, plot_direction=False, style="ro", kwargs={}
-):
-=======
         title = cd.plotaxes.title
         plt.title('%s at day %3i, hour %2.1f' % (title, days, hours))
 
@@ -211,7 +160,6 @@
 def surge_afteraxes(current_data, track, land_fall=0.0, plot_direction=False,
                     plot_track=False, style='ro', track_style='k', 
                     new_time=False, kwargs={}):
->>>>>>> 06315b92
     """Default surge plotting after axes function
 
     Includes changing the title to something relative to landfall and plotting
@@ -226,15 +174,6 @@
         ax.plot(track_data[0], track_data[1], style, **kwargs)
         # Plot direction
         if plot_direction:
-<<<<<<< HEAD
-            axes.quiver(
-                track_data[0],
-                track_data[1],
-                np.cos(track_data[2]),
-                np.sin(track_data[2]),
-            )
-    days_figure_title(current_data, land_fall)
-=======
             ax.quiver(track_data[0], track_data[1],
                         np.cos(track_data[2]), np.sin(track_data[2]))
         # Plot full track
@@ -246,7 +185,6 @@
                         track_style)
         
     days_figure_title(current_data, land_fall=land_fall, new_time=new_time)
->>>>>>> 06315b92
 
 
 def friction(cd):
@@ -277,11 +215,7 @@
     track_data = track.get_track(cd.frameno)
 
     if track_data[0] is not None and track_data[1] is not None:
-<<<<<<< HEAD
-        return np.sqrt((cd.x - track_data[0]) ** 2 + (cd.y - track_data[1]) ** 2)
-=======
         return np.sqrt((cd.x - track_data[0])**2 + (cd.y - track_data[1])**2)
->>>>>>> 06315b92
     else:
         return None
 
@@ -505,11 +439,7 @@
         pass
 
 
-<<<<<<< HEAD
-def add_land(plotaxes, plot_type="pcolor", bounds=None):
-=======
 def add_land(plotaxes, plot_type='pcolor', bounds=[0, 50]):
->>>>>>> 06315b92
     """Add plotitem for land"""
 
     if plot_type == "pcolor":
@@ -550,16 +480,10 @@
     plotitem.patchedges_show = 0
 
 
-<<<<<<< HEAD
-def add_storm_radii(plotaxes, track, radii=[100e3], color="r"):
-    """Add radii to plots based on storm position"""
-    plotitem = plotaxes.new_plotitem(name="storm radius", plot_type="2d_contour")
-=======
 def add_storm_radii(plotaxes, track, radii=[100e3], color='r'):
     """Add radii to plots based on storm position"""
     plotitem = plotaxes.new_plotitem(name="storm radius", 
                                      plot_type="2d_contour")
->>>>>>> 06315b92
     plotitem.plot_var = lambda cd: storm_radius(cd, track)
     plotitem.contour_levels = radii
     plotitem.contour_colors = color
@@ -579,18 +503,6 @@
 #     else:
 #         name = " - %s" % name
 
-<<<<<<< HEAD
-    colors = ["r", "b"]
-    divide = (np.max(Pc) + np.min(Pc)) / 2.0
-
-    fig = plt.figure(1)
-    axes = fig.add_subplot(111)
-    indices = Pc < divide
-    axes.scatter(x[indices], y[indices], color="r", marker="o")
-    indices = Pc >= divide
-    axes.scatter(x[indices], y[indices], color="b", marker="o")
-    axes.set_title("Track%s" % name)
-=======
 #     colors = ['r', 'b']
 #     divide = (np.max(Pc) + np.min(Pc)) / 2.0
 
@@ -601,7 +513,6 @@
 #     indices = Pc >= divide
 #     axes.scatter(x[indices], y[indices], color='b', marker='o')
 #     axes.set_title("Track%s" % name)
->>>>>>> 06315b92
 
 #     fig = plt.figure(2, figsize=(24, 6))
 #     axes = fig.add_subplot(131)
@@ -612,17 +523,10 @@
 #     axes.plot(sec2days(t), wind_radius)
 #     axes.set_title("Maximum Wind Radius%s" % name)
 
-<<<<<<< HEAD
-    axes = fig.add_subplot(133)
-    axes.plot(sec2days(t), Pc)
-    axes.plot(sec2days(t), np.ones(t.shape) * divide, "k--")
-    axes.set_title("Central Pressure%s" % name)
-=======
 #     axes = fig.add_subplot(133)
 #     axes.plot(sec2days(t), Pc)
 #     axes.plot(sec2days(t), np.ones(t.shape) * divide, 'k--')
 #     axes.set_title("Central Pressure%s" % name)
->>>>>>> 06315b92
 
 
 """Plot the track and optionally the intensity of the storm
@@ -651,126 +555,6 @@
 #  Storm with category plotting function
 # ========================================================================
 
-<<<<<<< HEAD
-
-def add_track(
-    Storm,
-    axes,
-    plot_package=None,
-    category_color=None,
-    legend_loc="best",
-    intensity=False,
-    categorization="NHC",
-    limits=None,
-    track_color="red",
-):
-    if category_color is None:
-        category_color = {
-            5: "red",
-            4: "orange",
-            3: "yellow",
-            2: "blue",  # edit color
-            1: "violet",
-            0: "black",
-            -1: "gray",
-        }
-    category = Storm.category(categorization=categorization)
-
-    # make it if intensity = true
-
-    # basic plotting
-    longitude = Storm.eye_location[:, 0]
-    latitude = Storm.eye_location[:, 1]
-    for i in range(len(longitude)):
-        if intensity:
-            color = category_color[category[i]]
-        else:
-            color = track_color
-        axes.plot(longitude[i : i + 2], latitude[i : i + 2], color=color)
-
-    axes.set_xlabel("Longitude")
-    axes.set_ylabel("Latitude")
-
-    categories_legend = []
-
-    if intensity and categorization == "NHC":
-        categories_legend = []
-        # plotitem = plotaxes.new_plotitem(name='category', plot_type='1d_plot')
-
-        if -1 in category:
-            negativeone = mlines.Line2D(
-                [],
-                [],
-                color=category_color[-1],
-                marker="s",
-                ls="",
-                label="Tropical Depression",
-            )
-            categories_legend.append(negativeone)
-
-        if 0 in category:
-            zero = mlines.Line2D(
-                [],
-                [],
-                color=category_color[0],
-                marker="s",
-                ls="",
-                label="Tropical Storn",
-            )
-            categories_legend.append(zero)
-
-        if 1 in category:
-            one = mlines.Line2D(
-                [], [], color=category_color[1], marker="s", ls="", label="Category 1"
-            )
-            categories_legend.append(one)
-
-        if 2 in category:
-            two = mlines.Line2D(
-                [], [], color=category_color[2], marker="s", ls="", label="Category 2"
-            )
-            categories_legend.append(two)
-
-        if 3 in category:
-            three = mlines.Line2D(
-                [], [], color=category_color[3], marker="s", ls="", label="Category 3"
-            )
-            categories_legend.append(three)
-
-        if 4 in category:
-            four = mlines.Line2D(
-                [], [], color=category_color[4], marker="s", ls="", label="Category 4"
-            )
-            categories_legend.append(four)
-
-        if 5 in category:
-            five = mlines.Line2D(
-                [], [], color=category_color[5], marker="s", ls="", label="Category 5"
-            )
-            categories_legend.append(five)
-
-        plt.legend(handles=categories_legend, loc=legend_loc)
-
-    # if bounds is not None:
-    #     plotitem.pcolor_cmin = bounds[0]
-    #     plotitem.pcolor_cmax = bounds[1]
-
-    return axes
-
-    # if plot_type == 'pcolor' or plot_type == 'imshow':
-    #     plotitem = plotaxes.new_plotitem(name='wind', plot_type='2d_pcolor')
-    #     plotitem.plot_var = wind_speed
-    #     plotitem.pcolor_cmap = wind_cmap
-    #     if bounds is not None:
-    #         plotitem.pcolor_cmin = bounds[0]
-    #         plotitem.pcolor_cmax = bounds[1]
-    #     plotitem.add_colorbar = True
-    #     plotitem.colorbar_shrink = shrink
-    #     plotitem.colorbar_label = "Wind Speed (m/s)"
-    #     plotitem.amr_celledges_show = [0] * 10
-    #     plotitem.amr_patchedges_show = [1, 1, 1, 1, 1, 0, 0]
-=======
->>>>>>> 06315b92
 
 # def add_track(Storm, axes, plot_package=None, category_color=None, legend_loc='best',
 #               intensity=False, categorization="NHC", limits=None, track_color='red'):
