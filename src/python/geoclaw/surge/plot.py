--- conflicted
+++ resolved
@@ -11,21 +11,20 @@
 #                     http://www.opensource.org/licenses/
 # ==============================================================================
 
-from __future__ import absolute_import
-from __future__ import print_function
+from __future__ import absolute_import, print_function
 
 import warnings
 
-import numpy as np
-import matplotlib.pyplot as plt
-import matplotlib.colors as colors
-import matplotlib.lines as mlines
-import pandas
-
+import clawpack.geoclaw.data as geodata
 import clawpack.visclaw.colormaps as colormaps
 import clawpack.visclaw.gaugetools as gaugetools
 import clawpack.visclaw.geoplot as geoplot
-import clawpack.geoclaw.data as geodata
+import matplotlib.colors as colors
+import matplotlib.lines as mlines
+import matplotlib.pyplot as plt
+import numpy as np
+import pandas
+
 # import clawpack.geoclaw.surge.storm
 
 # TODO:  Assign these based on data files
@@ -35,23 +34,20 @@
 pressure_field = 6
 
 surface_cmap = plt.get_cmap("bwr")
-speed_cmap = plt.get_cmap('PuBu')
-friction_cmap = plt.get_cmap('YlOrRd')
-velocity_cmap = plt.get_cmap('PiYG')
-vorticity_cmap = plt.get_cmap('PRGn')
-wind_cmap = plt.get_cmap('PuBu')
-pressure_cmap = plt.get_cmap('PuBu')
+speed_cmap = plt.get_cmap("PuBu")
+friction_cmap = plt.get_cmap("YlOrRd")
+velocity_cmap = plt.get_cmap("PiYG")
+vorticity_cmap = plt.get_cmap("PRGn")
+wind_cmap = plt.get_cmap("PuBu")
+pressure_cmap = plt.get_cmap("PuBu")
 land_cmap = geoplot.land_colors
 
 surge_data = geodata.SurgeData()
 
-<<<<<<< HEAD
-
-=======
+
 # ==============================
 #  Track Plotting Functionality
 # ==============================
->>>>>>> 3303883f
 class track_data(object):
     """Read in storm track data from run output"""
 
@@ -78,8 +74,9 @@
 
             # Check to make sure that this fixed the problem
             if self._data.shape[0] < frame + 1:
-                warnings.warn(f" *** WARNING *** Could not find track data",
-                               " for frame {frame}.")
+                warnings.warn(
+                    f" *** WARNING *** Could not find track data", " for frame {frame}."
+                )
                 return None, None, None
 
         return self._data[frame, 1:]
@@ -88,26 +85,33 @@
 # ==========================================================================
 # Gauge functions
 # ==========================================================================
-def gauge_locations(current_data, gaugenos='all'):
-    gaugetools.plot_gauge_locations(current_data.plotdata,
-                                    gaugenos=gaugenos, format_string='kx',
-                                    add_labels=True, xoffset=0.02,
-                                    yoffset=0.02)
+def gauge_locations(current_data, gaugenos="all"):
+    gaugetools.plot_gauge_locations(
+        current_data.plotdata,
+        gaugenos=gaugenos,
+        format_string="kx",
+        add_labels=True,
+        xoffset=0.02,
+        yoffset=0.02,
+    )
 
 
 def gauge_dry_regions(cd, dry_tolerance=1e-16):
     """Masked array of zeros where gauge is dry."""
-    return np.ma.masked_where(np.abs(cd.gaugesoln.q[0, :]) > dry_tolerance,
-                              np.zeros(cd.gaugesoln.q[0, :].shape))
+    return np.ma.masked_where(
+        np.abs(cd.gaugesoln.q[0, :]) > dry_tolerance,
+        np.zeros(cd.gaugesoln.q[0, :].shape),
+    )
 
 
 def gauge_surface(cd, dry_tolerance=1e-16):
     """Sea surface at gauge masked when dry."""
-    return np.ma.masked_where(np.abs(cd.gaugesoln.q[0, :]) < dry_tolerance,
-                              cd.gaugesoln.q[3, :])
-
-
-def plot_landfall_gauge(gauge, axes, landfall=0.0, style='b', kwargs={}):
+    return np.ma.masked_where(
+        np.abs(cd.gaugesoln.q[0, :]) < dry_tolerance, cd.gaugesoln.q[3, :]
+    )
+
+
+def plot_landfall_gauge(gauge, axes, landfall=0.0, style="b", kwargs={}):
     """Plot gauge data on the axes provided
 
     This will transform the plot so that it is relative to the landfall value
@@ -132,11 +136,12 @@
     hours = (t - int(t)) * 24.0
 
     title = current_data.plotaxes.title
-    plt.title('%s at day %3i, hour %2.1f' % (title, days, hours))
-
-
-def surge_afteraxes(current_data, track, land_fall=0.0, plot_direction=False,
-                    style='ro', kwargs={}):
+    plt.title("%s at day %3i, hour %2.1f" % (title, days, hours))
+
+
+def surge_afteraxes(
+    current_data, track, land_fall=0.0, plot_direction=False, style="ro", kwargs={}
+):
     """Default surge plotting after axes function
 
     Includes changing the title to something relative to landfall and plotting
@@ -148,8 +153,12 @@
         axes = plt.gca()
         axes.plot(track_data[0], track_data[1], style, **kwargs)
         if plot_direction:
-            axes.quiver(track_data[0], track_data[1],
-                        np.cos(track_data[2]), np.sin(track_data[2]))
+            axes.quiver(
+                track_data[0],
+                track_data[1],
+                np.cos(track_data[2]),
+                np.sin(track_data[2]),
+            )
     days_figure_title(current_data, land_fall)
 
 
@@ -164,11 +173,11 @@
 
 def wind_y(cd):
     # print(cd.aux[wind_field+1, :, :])
-    return cd.aux[wind_field+1, :, :]
+    return cd.aux[wind_field + 1, :, :]
 
 
 def wind_speed(cd):
-    return np.sqrt(wind_x(cd)**2 + wind_y(cd)**2)
+    return np.sqrt(wind_x(cd) ** 2 + wind_y(cd) ** 2)
 
 
 def pressure(cd):
@@ -181,7 +190,7 @@
     track_data = track.get_track(cd.frameno)
 
     if track_data[0] is not None and track_data[1] is not None:
-        return np.sqrt((cd.x - track_data[0])**2 + (cd.y - track_data[1])**2)
+        return np.sqrt((cd.x - track_data[0]) ** 2 + (cd.y - track_data[1]) ** 2)
     else:
         return None
 
@@ -222,23 +231,24 @@
     u = water_u(current_data)
     v = water_v(current_data)
 
-    return np.sqrt(u**2+v**2)
+    return np.sqrt(u**2 + v**2)
 
 
 # ========================================================================
 #  Plot items
 # ========================================================================
-def add_surface_elevation(plotaxes, plot_type='pcolor', bounds=None,
-                          contours=None, shrink=1.0):
+def add_surface_elevation(
+    plotaxes, plot_type="pcolor", bounds=None, contours=None, shrink=1.0
+):
     """Add plotitem representing the sea surface."""
 
-    if plot_type == 'pcolor' or plot_type == 'imshow':
-        plotitem = plotaxes.new_plotitem(name='surface', plot_type='2d_pcolor')
+    if plot_type == "pcolor" or plot_type == "imshow":
+        plotitem = plotaxes.new_plotitem(name="surface", plot_type="2d_pcolor")
         plotitem.plot_var = geoplot.surface_or_depth
 
         if bounds is not None:
             if bounds[0] == 0.0:
-                plotitem.pcolor_cmap = plt.get_cmap('OrRd')
+                plotitem.pcolor_cmap = plt.get_cmap("OrRd")
             else:
                 plotitem.pcolor_cmap = surface_cmap
             plotitem.pcolor_cmin = bounds[0]
@@ -249,9 +259,8 @@
         plotitem.amr_celledges_show = [0] * 10
         plotitem.amr_patchedges_show = [1, 1, 1, 0, 0, 0, 0]
 
-    elif plot_type == 'contour':
-        plotitem = plotaxes.new_plotitem(name='surface',
-                                         plot_type='2d_contour')
+    elif plot_type == "contour":
+        plotitem = plotaxes.new_plotitem(name="surface", plot_type="2d_contour")
         if bounds is None:
             plotitem.contour_levels = [-2.5, -1.5, -0.5, 0.5, 1.5, 2.5]
 
@@ -259,11 +268,10 @@
         plotitem.amr_contour_show = [1] * 10
         plotitem.amr_celledges_show = [0] * 10
         plotitem.amr_patchedges_show = [1, 1, 1, 1, 0, 0, 0]
-        plotitem.amr_contour_colors = 'k'
-
-    elif plot_type == 'contourf':
-        plotitem = plotaxes.new_plotitem(name='surface',
-                                         plot_type='2d_contourf')
+        plotitem.amr_contour_colors = "k"
+
+    elif plot_type == "contourf":
+        plotitem = plotaxes.new_plotitem(name="surface", plot_type="2d_contourf")
         plotitem.plot_var = geoplot.surface_or_depth
         if bounds is not None:
             contours = numpy.linspace(bounds[0], bounds[1], 11)
@@ -279,21 +287,20 @@
         plotitem.fill_cmap = geoplot.tsunami_colormap
         plotitem.colorbar_shrink = shrink
         plotitem.colorbar_label = "Surface Height (m)"
-        plotitem.fill_cmap = plt.get_cmap('OrRd')
+        plotitem.fill_cmap = plt.get_cmap("OrRd")
         if any((value < 0 for value in plotitem.contour_levels)):
             plotitem.fill_cmap = surface_cmap
 
         plotitem.amr_contour_show = [1] * 10
         plotitem.amr_celledges_show = [0] * 10
         plotitem.amr_patchedges_show = [1, 1, 1, 1, 0, 0, 0]
-        plotitem.amr_contour_colors = 'k'
-
-
-def add_speed(plotaxes, plot_type='pcolor', bounds=None,  contours=None,
-              shrink=1.0):
+        plotitem.amr_contour_colors = "k"
+
+
+def add_speed(plotaxes, plot_type="pcolor", bounds=None, contours=None, shrink=1.0):
     """Add plotitem representing speed of the water."""
-    if plot_type == 'pcolor' or plot_type == 'imshow':
-        plotitem = plotaxes.new_plotitem(name='speed', plot_type='2d_pcolor')
+    if plot_type == "pcolor" or plot_type == "imshow":
+        plotitem = plotaxes.new_plotitem(name="speed", plot_type="2d_pcolor")
         plotitem.plot_var = water_speed
         # plotitem.plot_var = 1
         plotitem.pcolor_cmap = speed_cmap
@@ -306,26 +313,25 @@
         plotitem.amr_celledges_show = [0] * 10
         plotitem.amr_patchedges_show = [1, 1, 1, 0, 0, 0, 0]
 
-    elif plot_type == 'contour':
-        plotitem = plotaxes.new_plotitem(name='speed', plot_type='2d_contour')
+    elif plot_type == "contour":
+        plotitem = plotaxes.new_plotitem(name="speed", plot_type="2d_contour")
         if bounds is None:
             plotitem.contour_levels = [0.5, 1.5, 3, 4.5, 6.0]
-        plotitem.kwargs = {'linewidths': 1}
+        plotitem.kwargs = {"linewidths": 1}
 
         plotitem.plot_var = water_speed
         plotitem.amr_contour_show = [1] * 10
         plotitem.amr_celledges_show = [0] * 10
         plotitem.amr_patchedges_show = [1, 1, 1, 1, 1, 0, 0]
-        plotitem.amr_contour_colors = 'k'
-
-    elif plot_type == 'contourf':
-
-        plotitem = plotaxes.new_plotitem(name='speed', plot_type='2d_contourf')
+        plotitem.amr_contour_colors = "k"
+
+    elif plot_type == "contourf":
+        plotitem = plotaxes.new_plotitem(name="speed", plot_type="2d_contourf")
 
         plotitem.add_colorbar = True
         plotitem.colorbar_label = "Current (m/s)"
         plotitem.colorbar_shrink = shrink
-        plotitem.fill_cmap = plt.get_cmap('PuBu')
+        plotitem.fill_cmap = plt.get_cmap("PuBu")
         if bounds is not None:
             plotitem.contour_levels = numpy.linspace(bounds[0], bounds[1], 11)
             plotitem.fill_cmin = bounds[0]
@@ -337,21 +343,20 @@
 
         # Modify the 'extends' plot attribute as we don't want this to extend
         # below 0
-        plotitem.kwargs['extend'] = 'max'
+        plotitem.kwargs["extend"] = "max"
 
         plotitem.plot_var = water_speed
         plotitem.amr_contour_show = [1] * 10
         plotitem.amr_celledges_show = [0] * 10
         plotitem.amr_patchedges_show = [1, 1, 1, 1, 1, 0, 0]
-        plotitem.amr_contour_colors = 'k'
-
-
-def add_friction(plotaxes, bounds=None, plot_type='pcolor', shrink=1.0):
+        plotitem.amr_contour_colors = "k"
+
+
+def add_friction(plotaxes, bounds=None, plot_type="pcolor", shrink=1.0):
     """Add plotitem for the friction field"""
 
-    if plot_type == 'pcolor' or plot_type == 'imshow':
-        plotitem = plotaxes.new_plotitem(name='friction',
-                                         plot_type='2d_pcolor')
+    if plot_type == "pcolor" or plot_type == "imshow":
+        plotitem = plotaxes.new_plotitem(name="friction", plot_type="2d_pcolor")
         plotitem.plot_var = friction
         plotitem.pcolor_cmap = friction_cmap
         plotitem.colorbar_shrink = shrink
@@ -365,11 +370,11 @@
         plotitem.amr_patchedges_show = [0] * 10
 
 
-def add_wind(plotaxes, bounds=None, plot_type='pcolor', shrink=1.0):
+def add_wind(plotaxes, bounds=None, plot_type="pcolor", shrink=1.0):
     """Add plotitem for the wind speed."""
 
-    if plot_type == 'pcolor' or plot_type == 'imshow':
-        plotitem = plotaxes.new_plotitem(name='wind', plot_type='2d_pcolor')
+    if plot_type == "pcolor" or plot_type == "imshow":
+        plotitem = plotaxes.new_plotitem(name="wind", plot_type="2d_pcolor")
         plotitem.plot_var = wind_speed
         plotitem.pcolor_cmap = wind_cmap
         if bounds is not None:
@@ -381,20 +386,19 @@
         plotitem.amr_celledges_show = [0] * 10
         plotitem.amr_patchedges_show = [1, 1, 1, 1, 1, 0, 0]
 
-    elif plot_type == 'contour':
-        plotitem = plotaxes.new_plotitem(name='wind', plot_type='2d_contour')
+    elif plot_type == "contour":
+        plotitem = plotaxes.new_plotitem(name="wind", plot_type="2d_contour")
         plotitem.plot_var = wind_speed
         plotitem.contour_nlevels = len(surge_data.wind_refine)
         plotitem.countour_min = surge_data.wind_refine[0]
         plotitem.patchedges_show = 1
 
 
-def add_pressure(plotaxes, bounds=None, plot_type='pcolor', shrink=1.0):
+def add_pressure(plotaxes, bounds=None, plot_type="pcolor", shrink=1.0):
     """Add plotitem for the pressure field."""
 
-    if plot_type == 'pcolor' or plot_type == 'imshow':
-        plotitem = plotaxes.new_plotitem(name="pressure",
-                                         plot_type='2d_pcolor')
+    if plot_type == "pcolor" or plot_type == "imshow":
+        plotitem = plotaxes.new_plotitem(name="pressure", plot_type="2d_pcolor")
         plotitem.plot_var = pressure
         plotitem.colorbar_shrink = shrink
         plotitem.pcolor_cmap = pressure_cmap
@@ -406,15 +410,15 @@
         plotitem.colorbar_label = "Pressure (mbar)"
         plotitem.amr_celledges_show = [0] * 10
         plotitem.amr_patchedges_show = [1, 1, 1, 1, 1, 0, 0]
-    elif plot_type == 'contour':
+    elif plot_type == "contour":
         pass
 
 
-def add_land(plotaxes, plot_type='pcolor', bounds=None):
+def add_land(plotaxes, plot_type="pcolor", bounds=None):
     """Add plotitem for land"""
 
-    if plot_type == 'pcolor':
-        plotitem = plotaxes.new_plotitem(name='land', plot_type='2d_pcolor')
+    if plot_type == "pcolor":
+        plotitem = plotaxes.new_plotitem(name="land", plot_type="2d_pcolor")
         plotitem.show = True
         plotitem.plot_var = geoplot.land
         plotitem.pcolor_cmap = land_cmap
@@ -425,37 +429,36 @@
         plotitem.amr_celledges_show = [0] * 10
         plotitem.amr_patchedges_show = [1, 1, 1, 1, 1, 0, 0]
 
-    elif plot_type == 'contour':
-        plotitem = plotaxes.new_plotitem(name="land", plot_type='2d_contour')
+    elif plot_type == "contour":
+        plotitem = plotaxes.new_plotitem(name="land", plot_type="2d_contour")
         plotitem.plot_var = geoplot.land
         plotitem.contour_nlevels = 40
         plotitem.contour_min = bounds[0]
         plotitem.contour_max = bounds[1]
-        plotitem.amr_contour_colors = ['g']  # color on each level
-        plotitem.amr_patch_bgcolor = ['#ffeeee', '#eeeeff', '#eeffee']
+        plotitem.amr_contour_colors = ["g"]  # color on each level
+        plotitem.amr_patch_bgcolor = ["#ffeeee", "#eeeeff", "#eeffee"]
         plotitem.celledges_show = 0
         plotitem.patchedges_show = 0
 
 
-def add_bathy_contours(plotaxes, contour_levels=None, color='k'):
+def add_bathy_contours(plotaxes, contour_levels=None, color="k"):
     """Add plotitem to plot contours of the topography"""
 
-    plotitem = plotaxes.new_plotitem(name='bathy', plot_type='2d_contour')
+    plotitem = plotaxes.new_plotitem(name="bathy", plot_type="2d_contour")
     plotitem.plot_var = geoplot.topo
     if contour_levels is None:
         contour_levels = [0.0]
     plotitem.contour_levels = contour_levels
     plotitem.amr_contour_colors = [color]
-    plotitem.kwargs = {'linestyles': 'solid', 'linewidths': 2}
+    plotitem.kwargs = {"linestyles": "solid", "linewidths": 2}
     plotitem.amr_contour_show = [1] * 10
     plotitem.celledges_show = 0
     plotitem.patchedges_show = 0
 
 
-def add_storm_radii(plotaxes, track, radii=[100e3], color='r'):
+def add_storm_radii(plotaxes, track, radii=[100e3], color="r"):
     """Add radii to plots based on storm position"""
-    plotitem = plotaxes.new_plotitem(name="storm radius", 
-                                     plot_type="2d_contour")
+    plotitem = plotaxes.new_plotitem(name="storm radius", plot_type="2d_contour")
     plotitem.plot_var = lambda cd: storm_radius(cd, track)
     plotitem.contour_levels = radii
     plotitem.contour_colors = color
@@ -475,15 +478,15 @@
     else:
         name = " - %s" % name
 
-    colors = ['r', 'b']
+    colors = ["r", "b"]
     divide = (np.max(Pc) + np.min(Pc)) / 2.0
 
     fig = plt.figure(1)
     axes = fig.add_subplot(111)
     indices = Pc < divide
-    axes.scatter(x[indices], y[indices], color='r', marker='o')
+    axes.scatter(x[indices], y[indices], color="r", marker="o")
     indices = Pc >= divide
-    axes.scatter(x[indices], y[indices], color='b', marker='o')
+    axes.scatter(x[indices], y[indices], color="b", marker="o")
     axes.set_title("Track%s" % name)
 
     fig = plt.figure(2, figsize=(24, 6))
@@ -497,7 +500,7 @@
 
     axes = fig.add_subplot(133)
     axes.plot(sec2days(t), Pc)
-    axes.plot(sec2days(t), np.ones(t.shape) * divide, 'k--')
+    axes.plot(sec2days(t), np.ones(t.shape) * divide, "k--")
     axes.set_title("Central Pressure%s" % name)
 
 
@@ -528,17 +531,27 @@
 # ========================================================================
 
 
-def add_track(Storm, axes, plot_package=None, category_color=None, legend_loc='best',
-              intensity=False, categorization="NHC", limits=None, track_color='red'):
-
+def add_track(
+    Storm,
+    axes,
+    plot_package=None,
+    category_color=None,
+    legend_loc="best",
+    intensity=False,
+    categorization="NHC",
+    limits=None,
+    track_color="red",
+):
     if category_color is None:
-        category_color = {5: 'red',
-                          4: 'orange',
-                          3: 'yellow',
-                          2: 'blue',  # edit color
-                          1: 'violet',
-                          0: 'black',
-                          -1: 'gray'}
+        category_color = {
+            5: "red",
+            4: "orange",
+            3: "yellow",
+            2: "blue",  # edit color
+            1: "violet",
+            0: "black",
+            -1: "gray",
+        }
     category = Storm.category(categorization=categorization)
 
     # make it if intensity = true
@@ -551,7 +564,7 @@
             color = category_color[category[i]]
         else:
             color = track_color
-        axes.plot(longitude[i:i + 2], latitude[i:i + 2], color=color)
+        axes.plot(longitude[i : i + 2], latitude[i : i + 2], color=color)
 
     axes.set_xlabel("Longitude")
     axes.set_ylabel("Latitude")
@@ -562,39 +575,56 @@
         categories_legend = []
         # plotitem = plotaxes.new_plotitem(name='category', plot_type='1d_plot')
 
-        if (-1 in category):
+        if -1 in category:
             negativeone = mlines.Line2D(
-                [], [], color=category_color[-1], marker='s', ls='', label="Tropical Depression")
+                [],
+                [],
+                color=category_color[-1],
+                marker="s",
+                ls="",
+                label="Tropical Depression",
+            )
             categories_legend.append(negativeone)
 
-        if (0 in category):
+        if 0 in category:
             zero = mlines.Line2D(
-                [], [], color=category_color[0], marker='s', ls='', label="Tropical Storn")
+                [],
+                [],
+                color=category_color[0],
+                marker="s",
+                ls="",
+                label="Tropical Storn",
+            )
             categories_legend.append(zero)
 
-        if (1 in category):
-            one = mlines.Line2D([], [], color=category_color[1],
-                                marker='s', ls='', label="Category 1")
+        if 1 in category:
+            one = mlines.Line2D(
+                [], [], color=category_color[1], marker="s", ls="", label="Category 1"
+            )
             categories_legend.append(one)
 
-        if (2 in category):
-            two = mlines.Line2D([], [], color=category_color[2],
-                                marker='s', ls='', label="Category 2")
+        if 2 in category:
+            two = mlines.Line2D(
+                [], [], color=category_color[2], marker="s", ls="", label="Category 2"
+            )
             categories_legend.append(two)
 
-        if (3 in category):
+        if 3 in category:
             three = mlines.Line2D(
-                [], [], color=category_color[3], marker='s', ls='', label="Category 3")
+                [], [], color=category_color[3], marker="s", ls="", label="Category 3"
+            )
             categories_legend.append(three)
 
-        if (4 in category):
+        if 4 in category:
             four = mlines.Line2D(
-                [], [], color=category_color[4], marker='s', ls='', label="Category 4")
+                [], [], color=category_color[4], marker="s", ls="", label="Category 4"
+            )
             categories_legend.append(four)
 
-        if (5 in category):
+        if 5 in category:
             five = mlines.Line2D(
-                [], [], color=category_color[5], marker='s', ls='', label="Category 5")
+                [], [], color=category_color[5], marker="s", ls="", label="Category 5"
+            )
             categories_legend.append(five)
 
         plt.legend(handles=categories_legend, loc=legend_loc)
