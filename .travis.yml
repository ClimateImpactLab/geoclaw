language: python
python:
<<<<<<< HEAD
  - 3.7
  
before_install:
  - if [[ "$TRAVIS_PYTHON_VERSION" == "2.7" ]]; then
      wget https://repo.continuum.io/miniconda/Miniconda2-latest-Linux-x86_64.sh -O miniconda.sh;
    else
      wget https://repo.continuum.io/miniconda/Miniconda3-latest-Linux-x86_64.sh -O miniconda.sh;
    fi
  - bash miniconda.sh -b -p $HOME/miniconda
  - source "$HOME/miniconda/etc/profile.d/conda.sh"
  - hash -r
  - conda config --set always_yes yes --set changeps1 no 
  - conda config --add channels conda-forge
  - conda update -q conda
  - conda info -a
  - conda create -q -n test-env python=$TRAVIS_PYTHON_VERSION nose lapack compilers netcdf4 netcdf-fortran=4.4.5 xarray scipy matplotlib
=======
  - 2.7
  - 3.7
env:
  - BUILD_TYPE="Release"

before_install:
  - sudo apt-get update
  - sudo apt-get install gfortran liblapack-pic liblapack-dev libnetcdf-dev libnetcdff-dev
  - pip install netCDF4
  - pip install xarray
  - pip install scipy
>>>>>>> cceb8501
  - git clone --branch=master --depth=100 --quiet git://github.com/clawpack/clawpack
  - cd clawpack
  - git submodule init
  - git submodule update -j 6
  - rm -rf geoclaw
  - ln -s ../ geoclaw
<<<<<<< HEAD
  
install: skip

before_script:
  - conda activate test-env
  - export PYTHONPATH=${PWD}:$PYTHONPATH
  - export CLAW=${PWD}
  - export FC=gfortran
# needed to remove the -fstack-protector flag that conda's gfortran uses by default
  - unset FFLAGS
# below paths are needed for netcdf test and multilayer
  - export NETCDF4_DIR=$HOME/miniconda/envs/test-env
  - export LIB_PATHS=$HOME/miniconda/envs/test-env/lib
=======
  # Print NumPy version being used
  - python -c "import numpy; print(numpy.__version__)"

install:
  - export PYTHONPATH=${PWD}:$PYTHONPATH
  - export CLAW=${PWD}
  - export FC=gfortran
  - export NETCDF4_DIR=/usr

before_script:
  # Print CPU info for debugging purposes:
>>>>>>> cceb8501
  - cat /proc/cpuinfo
  - python -c "import numpy; print(numpy.__version__)"
  - gfortran -v
  - echo "PYTHONPATH="$PYTHONPATH
  - echo "CLAW="$CLAW
  - echo "FC="$FC
  - echo "NETCDF4_DIR="$NETCDF4_DIR
<<<<<<< HEAD
  - echo "LIB_PATHS="$LIB_PATHS
  - echo "FFLAGS="$FFLAGS
  - which $FC 
  - cd $CLAW/geoclaw
  
=======

>>>>>>> cceb8501
script:
  - nosetests -sv

after_failure:
 - for failed_test_path in *_output ; do cat $failed_test_path/run_output.txt ; cat $failed_test_path/error_output.txt ; done

notifications:
  email: false<|MERGE_RESOLUTION|>--- conflicted
+++ resolved
@@ -1,8 +1,7 @@
 language: python
 python:
-<<<<<<< HEAD
   - 3.7
-  
+
 before_install:
   - if [[ "$TRAVIS_PYTHON_VERSION" == "2.7" ]]; then
       wget https://repo.continuum.io/miniconda/Miniconda2-latest-Linux-x86_64.sh -O miniconda.sh;
@@ -12,32 +11,18 @@
   - bash miniconda.sh -b -p $HOME/miniconda
   - source "$HOME/miniconda/etc/profile.d/conda.sh"
   - hash -r
-  - conda config --set always_yes yes --set changeps1 no 
+  - conda config --set always_yes yes --set changeps1 no
   - conda config --add channels conda-forge
   - conda update -q conda
   - conda info -a
-  - conda create -q -n test-env python=$TRAVIS_PYTHON_VERSION nose lapack compilers netcdf4 netcdf-fortran=4.4.5 xarray scipy matplotlib
-=======
-  - 2.7
-  - 3.7
-env:
-  - BUILD_TYPE="Release"
-
-before_install:
-  - sudo apt-get update
-  - sudo apt-get install gfortran liblapack-pic liblapack-dev libnetcdf-dev libnetcdff-dev
-  - pip install netCDF4
-  - pip install xarray
-  - pip install scipy
->>>>>>> cceb8501
+  - conda create -q -n test-env python=$TRAVIS_PYTHON_VERSION nose lapack compilers netcdf4 netcdf-fortran xarray scipy matplotlib
   - git clone --branch=master --depth=100 --quiet git://github.com/clawpack/clawpack
   - cd clawpack
   - git submodule init
   - git submodule update -j 6
   - rm -rf geoclaw
   - ln -s ../ geoclaw
-<<<<<<< HEAD
-  
+
 install: skip
 
 before_script:
@@ -50,19 +35,6 @@
 # below paths are needed for netcdf test and multilayer
   - export NETCDF4_DIR=$HOME/miniconda/envs/test-env
   - export LIB_PATHS=$HOME/miniconda/envs/test-env/lib
-=======
-  # Print NumPy version being used
-  - python -c "import numpy; print(numpy.__version__)"
-
-install:
-  - export PYTHONPATH=${PWD}:$PYTHONPATH
-  - export CLAW=${PWD}
-  - export FC=gfortran
-  - export NETCDF4_DIR=/usr
-
-before_script:
-  # Print CPU info for debugging purposes:
->>>>>>> cceb8501
   - cat /proc/cpuinfo
   - python -c "import numpy; print(numpy.__version__)"
   - gfortran -v
@@ -70,15 +42,11 @@
   - echo "CLAW="$CLAW
   - echo "FC="$FC
   - echo "NETCDF4_DIR="$NETCDF4_DIR
-<<<<<<< HEAD
   - echo "LIB_PATHS="$LIB_PATHS
   - echo "FFLAGS="$FFLAGS
-  - which $FC 
+  - which $FC
   - cd $CLAW/geoclaw
-  
-=======
 
->>>>>>> cceb8501
 script:
   - nosetests -sv
 
