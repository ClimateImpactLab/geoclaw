--- conflicted
+++ resolved
@@ -1,13 +1,6 @@
 language: python
 python:
-<<<<<<< HEAD
   - 3.7
-=======
-  - 2.7
-  - 3.6.10
-env:
-  - BUILD_TYPE="Release"
->>>>>>> eb5ebc98
 
 before_install:
   - if [[ "$TRAVIS_PYTHON_VERSION" == "2.7" ]]; then
@@ -29,12 +22,9 @@
   - git submodule update -j 6
   - rm -rf geoclaw
   - ln -s ../ geoclaw
-<<<<<<< HEAD
-=======
   # Print versions being used
   - python -c "import numpy; print(numpy.__version__)"
   - python -c "import netCDF4; print(netCDF4.__version__)"
->>>>>>> eb5ebc98
 
 install: skip
 
